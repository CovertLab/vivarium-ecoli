import glob
import setuptools

from distutils.core import setup
from distutils.extension import Extension
from Cython.Build import build_ext

from setuptools import find_packages
import numpy as np
import os

with open("README.md", 'r') as readme:
    long_description = readme.read()

# to include data in the package, use MANIFEST.in

ext_modules = [
   Extension(name="wholecell.utils._build_sequences",
             sources=[os.path.join("wholecell", "utils", "_build_sequences.pyx")],
	     include_dirs = [np.get_include()],
             ),
   Extension(name="wholecell.utils.complexation",
             sources=[os.path.join("wholecell", "utils", "mc_complexation.pyx")],
	     include_dirs = [np.get_include()]
             ),
   Extension(name="wholecell.utils._fastsums",
             sources=[os.path.join("wholecell", "utils", "_fastsums.pyx")],
	     include_dirs = [np.get_include()]),
]

packages = find_packages(where=".")

setup(
    name='vivarium-ecoli',
    version='0.0.1',
    cmdclass = {'build_ext': build_ext},
    ext_modules = ext_modules,
    packages=find_packages(where="."),
    author='Eran Agmon, Ryan Spangler',
    author_email='eagmon@stanford.edu, ryan.spangler@gmail.com',
    url='https://github.com/CovertLab/vivarium-ecoli',
    license='MIT',
    entry_points={
        'console_scripts': []},
    long_description=long_description,
    long_description_content_type='text/markdown',
    install_requires=[
<<<<<<< HEAD
        'vivarium-core>=0.4.10',
        'vivarium-multibody>=0.0.16',
=======
        'vivarium-core>=0.4.1',
        # 'vivarium-multibody>=0.0.16',
>>>>>>> 564f779f
        'vivarium-convenience>=0.0.3',
        'biopython==1.77',
        'Unum==4.1.4',
        'numba==0.50.1',
        'ipython>=7.16.1',
        'aesara==2.0.8',
        'decorator',
        'iteround',
        'stochastic-arrow>=0.4.4',
        'cobra',
        'matplotlib',
        'pytest',
    ])<|MERGE_RESOLUTION|>--- conflicted
+++ resolved
@@ -45,13 +45,8 @@
     long_description=long_description,
     long_description_content_type='text/markdown',
     install_requires=[
-<<<<<<< HEAD
         'vivarium-core>=0.4.10',
-        'vivarium-multibody>=0.0.16',
-=======
-        'vivarium-core>=0.4.1',
         # 'vivarium-multibody>=0.0.16',
->>>>>>> 564f779f
         'vivarium-convenience>=0.0.3',
         'biopython==1.77',
         'Unum==4.1.4',
