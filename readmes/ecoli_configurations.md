# Configuring Vivarium-ecoli Simulations

Simulations of the Ecoli composite can be configured using the command-line interface (CLI), `.json` configuration files, or programmatically through an object-oriented interface. JSON configuration files live in `data/ecoli_configs`.

Configuration through the CLI affords easy access to the most important settings, whereas the programmatic and JSON approaches offer access to all settings.

Default settings, which are overridden by the CLI and custom JSONs, may be found in `ecoli/composites/ecoli_configs/default.json`. This file should be edited with care if at all, since missing defaults may result in an error.


## CLI

Running a simulation through the CLI gives access to most commonly used settings, which are summarized below.

For the most up-to-date documentation, run `ecoli_master_sim.py` with the help (`-h`) flag:

```
python ecoli/experiments/ecoli_master_sim.py -h
```

```
usage: ecoli_master_sim.py [-h] [--config CONFIG] [--experiment_id EXPERIMENT_ID] [--emitter {timeseries,database,print}]
                           [--seed SEED] [--initial_state INITIAL_STATE] [--total_time TOTAL_TIME] [--generations GENERATIONS]
                           [--log_updates] [--raw_output]
                           [path_to_sim_data [path_to_sim_data ...]]
```

### Positional arguments

- `path_to_sim_data`: Path to the sim_data to use for this experiment.

### Optional arguments

- `--config CONFIG`, `-c CONFIG`: path to a config file (`.json`) to use. Defaults to `data/ecoli_configs/default.json`. Settings from this file can be overridden with further command-line arguments.
- `--experiment_id EXPERIMENT_ID`, `-id EXPERIMENT_ID`: ID for this experiment. A UUID will be generated if this argument is not used and `"experiment_id"` is `null` in the configuration file.
- `--emitter`, `-e`: Emitter to use. Options are `timeseries`, `database`, and `print`. Timeseries uses RAMEmitter, database emits to MongoDB, and print emits to stdout.
- `--seed SEED`, `-s SEED`  Random seed.
- `--initial_state INITIAL_STATE`, `-t0 INITIAL_STATE`: Name of the initial state to load from (corresponding initial state file must be present in data folder).
- `--total_time TOTAL_TIME`, `-t TOTAL_TIME`: Time to run the simulation for.
- `--generations GENERATIONS`, `-g GENERATIONS`: Number of generations to run the simulation for.
- `--log_updates`, `-u`: Save updates from each process if this flag is set, e.g. for use with blame plot.
- `--raw_output`: Whether to return data in raw format (dictionary where keys are times, values are states). Some analyses may not work with this flag set.

## JSON

Configuring a simulation from JSON allows access much more complete access to simulation settings. This includes the ability to add/remove/swap processes, modify topology, and even change how individual molecules are updated or emitted (see **Schema Overrides**).

Not all settings need to be provided in a custom configuration file. Settings not given default to values from `ecoli/composites/ecoli_configs/default.json`.

### Basic Settings

The following settings correspond exactly to the options available through the CLI (described above).

- `"experiment_id"`
- `"sim_data_path"`
- `"emitter"`
- `"log_updates"`
- `"raw_output"`
- `"seed"`
- `"initial_state"`
- `"time_step"`
- `"total_time"`
- `"generations"`


### Processes and Topology

Processes to be used in a simulation are listed under the `"processes"` key, and these are wired to stores as specified with the `"topology"` key (or default topology in the `topology_registry`, see note below). One can configure a custom set of processes with custom topology using by overriding the values for `"processes"` and `"topology"` in `default.json`.

```{json}
{
    "processes": [
        "ecoli-tf-binding",
        "ecoli-transcript-initiation",
        ...
        "ecoli-mass"
    ],
    "topology": {
    }
}
```

> ***Note: Topology Registry***
>
> The topology key in `default.json` is actually empty, because default topologies come from the `topology_registry` (in `ecoli.processes.registries`). This is essentially a dictionary which associates the name of a process with its typical topology. Canonical processes register their default topology towards the top of the file.

However, typically one wishes to modify these only slightly, e.g. by adding a process, removing a process, or swapping a process for an alternative version of itself. As such, the following keys can be used to modify the processes as declared in `default.json`:

- `"add_processes"` : List of processes to add to the simulation
- `"exclude_processes"` : List of processes to remove from the simulation
- `"swap_processes"` : Dictionary where keys are processes in the default configuration, and values are processes to replace these with.

> ***Note: Adding Processes***
>
> In order for `EcoliSimulation` to use new or alternative processes, a few requirements need to be met. First, the new process should have its `.name` set (to something that does not conflict with existing processes). Second, the new process needs to be *registered* with the *process registry* (do this in `ecoli/processes/__init__.py`). Finally, one needs to specify the configuration of this process using the `"process_configs"` key (see below). If not specified, vivarium-ecoli will default to trying to load the process configuration from `sim_data` (see `LoadSimData.get_config_by_name`).

Adding a process requires adding a corresponding topology to the topology dictionary. Luckily, due to the way EcoliSimulation merges user settings with the default, one can simply specify topology of added processes without restating topology of processes kept from the default. For example:

```
{
    "add_processes" : ["clock"],
    "topology" : {
        "clock" : {
            "global_time" : ["global_time"]
        }
    },
    "process_configs" :{
        "clock" : {
            "time_step" : 2.0,
        }
    }
}
```

would add a `vivarium.processes.clock.Clock` process to the default configuration, without affecting the wiring of other processes.

Note that we used the `"process_configs"` key to initialize the `Clock` process with a timestep of 2. Besides providing an explicit configuration as we did above, we could also have written

```
"process_configs" :{
    "clock" : "default"
}
```

to use the default configuration for `Clock`, or 

```
"process_configs" :{
    "clock" : "sim_data"
}
```

to attempt to load a configuration for `Clock` from sim_data using `LoadSimData.get_config_by_name()` (which would fail in this case). Attempting to load from sim_data is the default behavior if a process config is not specified. 

> ***Note:*** when specifying an explicit process config, as in the first case where we set the timestep to 2, this explicit override actually gets deep-merged with (a) the config from sim_data, if it exists, or (b) the default process config, if it does not. This allows one to override only specific entries in the config.

Removing a process removes the corresponding topology entry automatically, and swapping a process keeps the same topology as the original process (unless overridden by the user).

### Schema Overrides

One powerful feature of the JSON configuration approach is the ability to override the port schemas specified by processes. To do so, one simply adds a `"_schema"` key to the configuration. In the following example, we have overwritten the schema for how the `"ecoli-equilibrium"` process affects the `"PD00413[c]"` molecule, in this case to temporarily avert a bug in which `"PD00413[c]"` goes below zero.

```
"_schema": {
        "ecoli-equilibrium": {
            "molecules": {
                "PD00413[c]": {"_updater": "nonnegative_accumulate"}
            }
        }
    },
```

Schema overrides can also be used to emit data that would normally not be emitted, by setting `"_emit"` to `True`.

```
"_schema": {
        "ecoli-equilibrium": {
            "molecules": {
                "PD00413[c]": {"_emit": True}
            }
        }
    },
```

### Additional Settings

- `"partition"` : (boolean) whether to use partitioning model (NOT YET IMPLEMENTED)
- `"description"` : (string) description of the experiment
- `"suffix_time"` : (boolean) whether to suffix custom experiment IDs with time of simulation, to avoid conflict in the database
- `"progress_bar"` : (boolean) whether to show the progress bar
- `"agent_id"`
- `"parallel"`
- `"daughter_path"`
- `"agents_path"`
- `"division"`
- `"divide"`

## Programmatic Interface

Running simulations within code, one should use the `EcoliSim` class from `ecoli.experiments.ecoli_master_sim`. This class represents a simulation of the whole-cell *E. coli* model, along with its settings. 

```
# Make simulation with default.json
sim = EcoliSim.from_file()  # Can also pass in a path to JSON config

# Modify simulation settings
sim.experiment_id = "Demo"
sim.total_time = 10
...

<<<<<<< HEAD
# Run simulation and retrieve data
=======
>>>>>>> 2a509f07
sim.run()
data_out = sim.query()
```

All of the settings available to be modified from JSON are also accessible as fields of the `EcoliSim` object. If at any point you wish to access the full simulation config, `sim.config` offers an up-to-date configuration including all changes made through this OOP interface.

After running a simulation, the `Ecoli` composite generated can be accessed with `sim.ecoli`.<|MERGE_RESOLUTION|>--- conflicted
+++ resolved
@@ -187,10 +187,6 @@
 sim.total_time = 10
 ...
 
-<<<<<<< HEAD
-# Run simulation and retrieve data
-=======
->>>>>>> 2a509f07
 sim.run()
 data_out = sim.query()
 ```
