--- conflicted
+++ resolved
@@ -1,9 +1,6 @@
 {
     "inherit_from": ["antibiotics.json"],
     "add_processes": [
-<<<<<<< HEAD
-        "death"
-=======
         "antibiotic-transport-odeint",
         "permeability",
         "death",
@@ -11,7 +8,6 @@
         "ecoli-rna-interference",
         "tetracycline-ribosome-equilibrium",
         "aggregator"
->>>>>>> 975cfde6
     ],
     "total_time": 100,
     "emitter_arg": [
