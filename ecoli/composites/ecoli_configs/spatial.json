{
  "spatial_environment" : true,
  "spatial_environment_config": {
          "multibody": {
          "bounds": [10, 10],
          "size": [10, 10]
      },
      "diffusion": {
          "molecules": ["GLC[p]"],
          "n_bins": [10, 10],
          "size": [10, 10],
          "depth": 3000.0,
          "diffusion": 1e-2,
          "gradient": {
              "type": "uniform",
              "molecules": {
<<<<<<< HEAD
                  "glc": 1.0
              }
          }
      }
  },
  "add_processes": ["local_field"],
  "topology": {
    "local_field": {
      "exchanges": ["environment", "exchange"],
      "location": ["boundary","location"],
      "fields": ["..","..","fields"],
      "dimensions": ["..","..","dimensions"]
    }
  },
  "process_configs" :{
    "local_field": {}
=======
                  "GLC[p]": 1.0
              }
          }
      }
  },
  "add_processes": [
    "local_field",
    "ecoli-shape"
  ],
  "topology": {
    "local_field": {
      "exchanges": ["environment", "exchange"],
      "location": ["boundary", "location"],
      "fields": ["..", "..", "fields"],
      "dimensions": ["..", "..", "dimensions"]
    },
    "ecoli-shape": {
      "global": {
        "_path": "boundary",
        "volume": ["..", "listeners", "mass", "volume"]
      }
    }
  },
  "process_configs": {
    "local_field": {},
    "ecoli-shape": {}
>>>>>>> fbd11957
  }
}<|MERGE_RESOLUTION|>--- conflicted
+++ resolved
@@ -14,24 +14,6 @@
           "gradient": {
               "type": "uniform",
               "molecules": {
-<<<<<<< HEAD
-                  "glc": 1.0
-              }
-          }
-      }
-  },
-  "add_processes": ["local_field"],
-  "topology": {
-    "local_field": {
-      "exchanges": ["environment", "exchange"],
-      "location": ["boundary","location"],
-      "fields": ["..","..","fields"],
-      "dimensions": ["..","..","dimensions"]
-    }
-  },
-  "process_configs" :{
-    "local_field": {}
-=======
                   "GLC[p]": 1.0
               }
           }
@@ -58,6 +40,5 @@
   "process_configs": {
     "local_field": {},
     "ecoli-shape": {}
->>>>>>> fbd11957
   }
 }