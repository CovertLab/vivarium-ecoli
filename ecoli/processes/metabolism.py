--- conflicted
+++ resolved
@@ -273,15 +273,6 @@
         fba = self.model.fba
         fba.solve(n_retries)
 
-<<<<<<< HEAD
-        # Internal molecule changes
-        delta_metabolites = (1 / counts_to_molar) * \
-            (CONC_UNITS * fba.getOutputMoleculeLevelsChange())
-        delta_metabolites_final = np.fmax(stochasticRound(
-            self.random_state,
-            delta_metabolites.asNumber()
-        ), 0).astype(np.int64)
-=======
         ## Internal molecule changes
         delta_metabolites = (1 / counts_to_molar) * (CONC_UNITS * fba.getOutputMoleculeLevelsChange())
         metabolite_counts_final = np.fmax(stochasticRound(
@@ -289,7 +280,6 @@
             metabolite_counts_init + delta_metabolites.asNumber()
             ), 0).astype(np.int64)
         delta_metabolites_final = metabolite_counts_final - metabolite_counts_init
->>>>>>> a2a5f632
 
         # Environmental changes
         exchange_fluxes = CONC_UNITS * fba.getExternalExchangeFluxes()
