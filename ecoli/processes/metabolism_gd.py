"""
MetabolismGD
"""

import numpy as np
import json
import time

from vivarium.core.process import Process

from ecoli.library.schema import bulk_schema

from wholecell.utils import units

from ecoli.library.fba_gd import GradientDescentFba, FbaResult, TargetDmdtObjective, \
    TargetVelocityObjective, VelocityBoundsObjective, DmdtBoundsObjective, FluxSumObjective
from ecoli.processes.registries import topology_registry
from ecoli.processes.partition import check_whether_evolvers_have_run

COUNTS_UNITS = units.mmol
VOLUME_UNITS = units.L
MASS_UNITS = units.g
TIME_UNITS = units.s
CONC_UNITS = COUNTS_UNITS / VOLUME_UNITS
CONVERSION_UNITS = MASS_UNITS * TIME_UNITS / VOLUME_UNITS
GDCW_BASIS = units.mmol / units.g / units.h

# TODO (Cyrus) Move this into data file. Used to just come from states? Should be in constant file until environment
#  is added.
UNCONSTRAINED_UPTAKE = ["K+[p]", "MN+2[p]", "WATER[p]", "AMMONIUM[c]", "NI+2[p]", "NA+[p]", "Pi[p]", "MG+2[p]",
                        "CL-[p]", "FE+2[p]", "L-SELENOCYSTEINE[c]", "CA+2[p]", "CARBON-DIOXIDE[p]", "ZN+2[p]",
                        "CO+2[p]", "OXYGEN-MOLECULE[p]", "SULFATE[p]"]
CONSTRAINED_UPTAKE = {"GLC[p]": 20}

NAME = 'ecoli-metabolism-gradient-descent'
TOPOLOGY = topology_registry.access('ecoli-metabolism')
# TODO (Cyrus) - Re-add when kinetics are added.
# TOPOLOGY['kinetic_flux_targets'] = ('rates', 'fluxes')
topology_registry.register(NAME, TOPOLOGY)


class MetabolismGD(Process):
    name = NAME
    topology = TOPOLOGY

    defaults = {
        'stoichiometry': [],
        'reaction_catalysts': [],
        'catalyst_ids': [],
        'kinetic_rates': [],  # TODO (Cyrus) -- get these passed in, these are a subset of the stoichimetry
        'media_id': 'minimal',
        'objective_type': 'homeostatic',
        'cell_density': 1100 * units.g / units.L,
        'concentration_updates': None,
        'maintenance_reaction': {},
    }

    def __init__(self, parameters):
        super().__init__(parameters)

        # config initialization
        maintenance_reaction = self.parameters['maintenance_reaction']
        self.stoichiometry = self.parameters['stoichiometry_r']
        self.stoichiometry.append({'reaction id': 'maintenance_reaction',
                                   'stoichiometry': parameters['maintenance_reaction'],
                                   'is reversible': False,
                                   'enzyme': []})

        self.metabolite_names = self.parameters['metabolite_names']
        self.media_id = self.parameters['media_id']
        objective_type = self.parameters['objective_type']
        self.cell_density = self.parameters['cell_density']
        self.nAvogadro = self.parameters['avogadro']
        self.nutrient_to_doubling_time = self.parameters['nutrientToDoublingTime']
        self.ngam = parameters['non_growth_associated_maintenance']
        self.gam = parameters['dark_atp'] * parameters['cell_dry_mass_fraction']
        self.random_state = np.random.RandomState(seed=self.parameters['seed'])


        # new variables for the model
        self.cell_mass = None
        self.previous_mass = None
        self.reaction_fluxes = None

        # methods from config
        self._biomass_concentrations = {}  # type: dict
        self._getBiomassAsConcentrations = parameters['get_biomass_as_concentrations']
        concentration_updates = self.parameters['concentration_updates']
        self.exchange_constraints = self.parameters['exchange_constraints']

        # retrieve exchanged molecules
        exchange_molecules = set()
        exchanges = parameters['exchange_data_from_media'](self.media_id)
        exchange_molecules.update(exchanges['externalExchangeMolecules'])
        self.exchange_molecules = exchange_molecules
        exchange_molecules = list(sorted(exchange_molecules))  # set vs list, unify?

        self.allowed_exchange_uptake = UNCONSTRAINED_UPTAKE + list(CONSTRAINED_UPTAKE.keys())
        self.disallowed_exchange_uptake = list(set(exchange_molecules) - set(self.allowed_exchange_uptake))

        # retrieve conc dict and get homeostatic objective.
        conc_dict = concentration_updates.concentrations_based_on_nutrients(self.media_id)
        doubling_time = parameters['doubling_time']
        conc_dict.update(self.getBiomassAsConcentrations(doubling_time))

        self.homeostatic_objective = dict((key, conc_dict[key].asNumber(CONC_UNITS)) for key in conc_dict)
        self.kinetic_objective = [reaction['reaction id'] for reaction in self.stoichiometry if reaction['enzyme']]
        self.maintenance_objective = ['maintenance_reaction']

        self.carbon_source_active_transport = ['TRANS-RXN-157-PTSH-PHOSPHORYLATED/GLC//ALPHA-GLC-6-P/PTSH-MONOMER.52.',
                                               'TRANS-RXN-157-PTSH-PHOSPHORYLATED/GLC//D-glucopyranose-6-phosphate'
                                               '/PTSH-MONOMER.66.',
                                               'TRANS-RXN-157-PTSH-PHOSPHORYLATED/GLC//GLC-6-P/PTSH-MONOMER.46.']

        self.carbon_source_facilitated_diffusion = ['RXN0-7077-GLC/PROTON//ALPHA-GLUCOSE/PROTON.33.',
                                                    'RXN0-7077-GLC/PROTON//Glucopyranose/PROTON.33.',
                                                    'RXN0-7077-GLC/PROTON//GLC/PROTON.23.',
                                                    'TRANS-RXN0-574-GLC//GLC.9.',
                                                    'TRANS-RXN0-574-GLC//Glucopyranose.19.']

        # Create model to use to solve metabolism updates
        self.model = GradientDescentFba(
            reactions=self.stoichiometry,
            exchanges=list(self.exchange_molecules),
            target_metabolites=self.homeostatic_objective)
        self.model.add_objective('homeostatic', TargetDmdtObjective(self.model.network, self.homeostatic_objective))
        # self.model.add_objective('kinetic', TargetVelocityObjective(self.model.network, self.kinetic_objective))
        self.model.add_objective('maintenance',
                                 TargetVelocityObjective(self.model.network, self.maintenance_objective, weight=20))
        self.model.add_objective('diffusion',
                                 TargetVelocityObjective(self.model.network,
                                                         self.carbon_source_facilitated_diffusion,
                                                         weight=5))
        self.model.add_objective('uptake_constraints',
                                 DmdtBoundsObjective(self.model.network,
                                                     {molecule_id: (0, np.inf)
                                                      for molecule_id in self.disallowed_exchange_uptake}, weight=5))

        # self.model.add_objective('futile_cycle',
        #                          FluxSumObjective(self.model.network, weight=0.02))

        # TODO (Cyrus): Reintroduce later.
        self.model.add_objective("active_transport",
                                 VelocityBoundsObjective(self.model.network,
                                                         {reaction_id: (0, 0.6) for reaction_id
                                                          in self.carbon_source_active_transport}, weight=10))

        # for ports schema
        self.metabolite_names_for_nutrients = self.get_port_metabolite_names(conc_dict)
        # Include all concentrations that will be present in a sim for constant length listeners
        for met in self.metabolite_names_for_nutrients:
            if met not in self.homeostatic_objective:
                self.homeostatic_objective[met] = 0.

        # for ports schema
        self.aa_names = self.parameters['aa_names']
        self.catalyst_ids = self.parameters['catalyst_ids']
        self.kinetic_constraint_enzymes = self.parameters['kinetic_constraint_enzymes']
        self.kinetic_constraint_substrates = self.parameters['kinetic_constraint_substrates']

    def get_port_metabolite_names(self, conc_dict):
        metabolite_names_from_nutrients = set()
        metabolite_names_from_nutrients.update(conc_dict)
        return list(sorted(metabolite_names_from_nutrients))

    def ports_schema(self):

        return {
            # TODO (Cyrus) Add internal metabolites as bulk schema.
            'metabolites': bulk_schema(self.metabolite_names_for_nutrients),
            'catalysts': bulk_schema(self.catalyst_ids),
            'kinetics_enzymes': bulk_schema(self.kinetic_constraint_enzymes),
            'kinetics_substrates': bulk_schema(self.kinetic_constraint_substrates),
            'amino_acids': bulk_schema(self.aa_names),
            'amino_acids_total': bulk_schema(self.aa_names, partition=False),
            # 'kinetic_flux_targets': {reaction_id: {} for reaction_id in self.parameters['kinetic_rates']},

            'environment': {
                'media_id': {
                    '_default': '',
                    '_updater': 'set'},
                'exchange': bulk_schema(self.exchange_molecules),
                # can probably remove, identical to exchanges except tuple.
                'exchange_data': {
                    'unconstrained': {'_default': []},
                    'constrained': {'_default': []}}},

            'polypeptide_elongation': {
                'aa_count_diff': {
                    '_default': {},
                    '_emit': True,
                    '_divider': 'empty_dict'},
                'gtp_to_hydrolyze': {
                    '_default': 0,
                    '_emit': True,
                    '_divider': 'zero'}
            },

            'listeners': {
                'mass': {
                    # TODO (Matt -> Cyrus): These should not be using a divider. Mass listener should run before metabolism after division.
                    'cell_mass': {'_default': 0.0,
                                  '_divider': 'split'},
                    'dry_mass': {'_default': 0.0,
                                 '_divider': 'split'}},

                'fba_results': {
                    'estimated_fluxes': {'_default': {}, '_updater': 'set', '_emit': True},
                    'estimated_homeostatic_dmdt': {'_default': {}, '_updater': 'set', '_emit': True},
                    'target_homeostatic_dmdt': {'_default': {}, '_updater': 'set', '_emit': True},
                    'target_kinetic_fluxes': {'_default': {}, '_updater': 'set', '_emit': True},
                    'estimated_exchange_dmdt': {'_default': {}, '_updater': 'set', '_emit': True},
                    'estimated_all_dmdt': {'_default': {}, '_updater': 'set', '_emit': True},
                    'maintenance_target': {'_default': {}, '_updater': 'set', '_emit': True},
                    'solution_fluxes': {'_default': {}, '_updater': 'set', '_emit': True},
                    'solution_dmdt': {'_default': {}, '_updater': 'set', '_emit': True},
                    'solution_residuals': {'_default': {}, '_updater': 'set', '_emit': True},
                    'time_per_step': {'_default': 0.0, '_updater': 'set', '_emit': True},
                },
            },

<<<<<<< HEAD
=======
            'polypeptide_elongation': {
                'aa_count_diff': {
                    '_default': {},
                    '_emit': True},
                'gtp_to_hydrolyze': {
                    '_default': 0,
                    '_emit': True}
            },

            'evolvers_ran': {'_default': True},
>>>>>>> 435d6245
        }

    def update_condition(self, timestep, states):
        return check_whether_evolvers_have_run(
            states['evolvers_ran'], self.name)

    def next_update(self, timestep, states):

        # extract the states from the ports
        current_metabolite_counts = states['metabolites']
        self.timestep = timestep

        # TODO (Cyrus) - Implement kinetic model
        # kinetic_flux_targets = states['kinetic_flux_targets']
        # needed for kinetics
        catalyst_counts = states['catalysts']
        # translation_gtp = states['polypeptide_elongation']['gtp_to_hydrolyze']
        # kinetic_enzyme_counts = states['kinetics_enzymes'] # kinetics related
        # kinetic_substrate_counts = states['kinetics_substrates']
        # get_kinetic_constraints = self.parameters['get_kinetic_constraints']

        # cell mass difference for calculating GAM
        if self.cell_mass is not None:
            self.previous_mass = self.cell_mass
        self.cell_mass = states['listeners']['mass']['cell_mass'] * units.fg
        dry_mass = states['listeners']['mass']['dry_mass'] * units.fg

        cell_volume = self.cell_mass / self.cell_density
        coefficient = dry_mass / self.cell_mass * self.cell_density * timestep * units.s  # TODO (Cyrus) what's this?
        self.counts_to_molar = (1 / (self.nAvogadro * cell_volume)).asUnit(CONC_UNITS)

        #
        translation_gtp = states['polypeptide_elongation']['gtp_to_hydrolyze']

        if self.previous_mass is not None:
            flux_gam = self.gam * (self.cell_mass - self.previous_mass) / VOLUME_UNITS
        else:
            flux_gam = 0 * CONC_UNITS
        flux_ngam = (self.ngam * coefficient)
        flux_gtp = (self.counts_to_molar * translation_gtp)

        total_maintenance = flux_gam + flux_ngam + flux_gtp

        kinetic_targets = {}
        # # TODO (Cyrus) - Figure out how to implement catalysis. Can come later.
        for reaction in self.stoichiometry:
            if reaction['enzyme'] and sum([catalyst_counts[enzyme] for enzyme in reaction['enzyme']]) == 0:
                kinetic_targets[reaction['reaction id']] = 0

        maintenance_target = {}
        maintenance_target['maintenance_reaction'] = total_maintenance.asNumber()

        current_metabolite_concentrations = {key: value * self.counts_to_molar for key, value in
                                             current_metabolite_counts.items()}
        target_homeostatic_dmdt = {key: ((self.homeostatic_objective[key] * CONC_UNITS
                                          - current_metabolite_concentrations[key]) / timestep).asNumber()
                                   for key, value in self.homeostatic_objective.items()}

        diffusion_target = {reaction: 0 for reaction in self.carbon_source_facilitated_diffusion}

        # reaction_bounds = np.inf * np.ones(len(self.reactions_with_catalyst))
        # no_rxn_mask = self.catalysis_matrix.dot(catalyst_counts) == 0
        # reaction_bounds[no_rxn_mask] = 0

        # Need to run set_molecule_levels and set_reaction_bounds for homeostatic solution.
        # set molecule_levels requires exchange_constraints from dataclass.

        # kinetic constraints
        # kinetic_constraints = get_kinetic_constraints(catalyst_counts, metabolite_counts) # kinetic

        # run FBA
        solution: FbaResult = self.model.solve(
            {'homeostatic': target_homeostatic_dmdt,
             'kinetic': kinetic_targets,
             'maintenance': maintenance_target,
             'diffusion': diffusion_target,
             },
            initial_velocities=self.reaction_fluxes,
            tr_solver='lsmr', max_nfev=64, ftol=10 ** (-5), verbose=2, xtol=10 ** (-4),
            tr_options={'atol': 10 ** (-8), 'btol': 10 ** (-8), 'conlim': 10 ** (10), 'show': False}
        )

        self.reaction_fluxes = solution.velocities
        self.metabolite_dmdt = solution.dm_dt

        # recalculate flux concentrations to counts
        estimated_reaction_fluxes = self.concentrationToCounts(self.reaction_fluxes)
        metabolite_dmdt_counts = self.concentrationToCounts(self.metabolite_dmdt)
        target_kinetic_dmdt = self.concentrationToCounts(kinetic_targets)
        target_maintenance_flux = self.concentrationToCounts(maintenance_target)
        target_homeostatic_dmdt = self.concentrationToCounts(target_homeostatic_dmdt)

        estimated_homeostatic_dmdt = {key: metabolite_dmdt_counts[key] for key in self.homeostatic_objective.keys()}
        estimated_exchange_dmdt = {key: metabolite_dmdt_counts[key] for key in self.exchange_molecules}

        return {
            'metabolites': estimated_homeostatic_dmdt,  # changes to internal metabolites
            'environment': {
                'exchanges': estimated_exchange_dmdt  # changes to external metabolites
            },
            'listeners': {
                'fba_results': {
                    'estimated_fluxes': estimated_reaction_fluxes,
                    'estimated_homeostatic_dmdt': estimated_homeostatic_dmdt,
                    'target_homeostatic_dmdt': target_homeostatic_dmdt,
                    'target_kinetic_fluxes': target_kinetic_dmdt,
                    'estimated_exchange_dmdt': estimated_exchange_dmdt,
                    'estimated_all_dmdt': metabolite_dmdt_counts,
                    'maintenance_target': target_maintenance_flux,
                    'solution_fluxes': solution.velocities,
                    'solution_dmdt': solution.dm_dt,
                    'solution_residuals': solution.residual,
                    'time_per_step': time.time()
                }
            }
        }

    def concentrationToCounts(self, concentration_dict):
        return {key: int(np.round(
            (concentration_dict[key] * CONC_UNITS / self.counts_to_molar * self.timestep).asNumber()
        )) for key in concentration_dict}

    def getBiomassAsConcentrations(self, doubling_time):
        """
        Caches the result of the sim_data function to improve performance since
        function requires computation but won't change for a given doubling_time.

        Args:
            doubling_time (float with time units): doubling time of the cell to
                get the metabolite concentrations for

        Returns:
            dict {str : float with concentration units}: dictionary with metabolite
                IDs as keys and concentrations as values

        """

        # TODO (Cyrus) Repeats code found in processes/metabolism.py Should think of a way to share.

        minutes = doubling_time.asNumber(units.min)  # hashable
        if minutes not in self._biomass_concentrations:
            self._biomass_concentrations[minutes] = self._getBiomassAsConcentrations(doubling_time)

        return self._biomass_concentrations[minutes]

# TODO (Cyrus) - Consider adding test with toy network.<|MERGE_RESOLUTION|>--- conflicted
+++ resolved
@@ -219,24 +219,9 @@
                 },
             },
 
-<<<<<<< HEAD
-=======
-            'polypeptide_elongation': {
-                'aa_count_diff': {
-                    '_default': {},
-                    '_emit': True},
-                'gtp_to_hydrolyze': {
-                    '_default': 0,
-                    '_emit': True}
-            },
-
             'evolvers_ran': {'_default': True},
->>>>>>> 435d6245
         }
 
-    def update_condition(self, timestep, states):
-        return check_whether_evolvers_have_run(
-            states['evolvers_ran'], self.name)
 
     def next_update(self, timestep, states):
 
