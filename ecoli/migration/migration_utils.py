--- conflicted
+++ resolved
@@ -1,10 +1,6 @@
 import numpy as np
-<<<<<<< HEAD
 from scipy.stats import mannwhitneyu, chi2_contingency
-from vivarium.core.experiment import Experiment
-=======
 from vivarium.core.engine import Engine
->>>>>>> 675affc0
 
 from ecoli.composites.ecoli_master import get_state_from_file
 
