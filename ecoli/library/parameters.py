import pandas as pd
from collections import namedtuple
from scipy import constants

from vivarium.library.topology import get_in, assoc_path
from vivarium.library.units import units

from ecoli.library.cell_wall.column_sampler import fit_strand_term_p


class Parameter:
    def __init__(self, value, source="", canonicalize=None, note="", latex_source=""):
        self.value = value
        self.source = source
        self.canonicalize = canonicalize or (lambda x: x)
        self.note = note
        self.latex_source = latex_source


class ParameterStore:
    def __init__(self, parameters, derivation_rules=None):
        self._parameters = parameters
        self.derive_parameters(derivation_rules or {})

    def get_parameter(self, path):
        param_obj = get_in(self._parameters, path)
        if not param_obj:
            raise RuntimeError(f"No parameter found at path {path}")
        return param_obj

    def get_value(self, path):
        param_obj = self.get_parameter(path)
        return param_obj.canonicalize(param_obj.value)

    def get(self, path):
        return self.get_value(path)

    def add(self, path, parameter):
        assert get_in(self._parameters, path) is None
        assoc_path(self._parameters, path, parameter)

    def derive_parameters(self, derivation_rules):
        for path, deriver in derivation_rules.items():
            new_param = deriver(self)
            self.add(path, new_param)


PARAMETER_DICT = {
    "ampicillin": {
        "permeability": {
            "outer": Parameter(
                0.28e-5 * units.cm / units.sec,
                "Kojima and Nikaido (2013)",
                note="This is total, not per-porin, permeability.",
                latex_source="kojima2013permeation",
            ),
        },
        "mic": Parameter(
            2 * units.micrograms / units.mL,
            "Mazzariol, Cornaglia, and Nikaido (2000)",
            lambda x: (
                # Divide by molecular weight from PubChem.
                x
                / (349.4 * units.g / units.mol)
            ).to(units.mM),
        ),
        "efflux": {
            "vmax": Parameter(
                0.069 * units.nmol / units.mg / units.sec,
                "Kojima and Nikaido (2013)",
                latex_source="kojima2013permeation",
            ),
            "km": Parameter(
                2.16e-3 * units.mM,
                "Kojima and Nikaido (2013)",
                latex_source="kojima2013permeation",
            ),
            "n": Parameter(
                1.9 * units.count,
                "Kojima and Nikaido (2013)",
                latex_source="kojima2013permeation",
            ),
        },
        "hydrolysis": {
            "kcat": Parameter(
                6.5 / units.sec,
                "Mazzariol, Cornaglia, and Nikaido (2000)",
                latex_source="mazzariol2000contributions",
            ),
            "km": Parameter(
                0.9e-3 * units.mM,
                "Mazzariol, Cornaglia, and Nikaido (2000)",
                latex_source="mazzariol2000contributions",
            ),
            "n": Parameter(
                1 * units.count,
                "Mazzariol, Cornaglia, and Nikaido (2000)",
                latex_source="mazzariol2000contributions",
            ),
        },
        "pbp_binding": {
            "K_A": {
                "PBP1A": Parameter(1.4 * (units.ug / units.mL), "Curtis et al. 1979"),
                "PBP1B": Parameter(3.9 * (units.ug / units.mL), "Curtis et al. 1979"),
            }
        },
        "molar_mass": Parameter(349.406 * units.g / units.mol),
    },
    "cephaloridine": {
        "permeability": {
            "outer": Parameter(
                (52.6e-5 + 4.5e-5) * units.cm / units.sec,
                "Nikaido, Rosenberg, and Foulds (1983)",
                note="This is total, not per-porin, permeability",
                latex_source="nikaido1983porin",
            ),
        },
        # Cell-wide permeability with only one porin present.
        "porin_specific_permeability": {
            "outer": {
                "ompf": Parameter(
                    52.6e-5 * units.cm / units.sec,
                    "Nikaido, Rosenberg, and Foulds (1983)",
                    latex_source="nikaido1983porin",
                ),
                "ompc": Parameter(
                    4.5e-5 * units.cm / units.sec,
                    "Nikaido, Rosenberg, and Foulds (1983)",
                    latex_source="nikaido1983porin",
                ),
            },
        },
        "mic": Parameter(
            0.5 * units.micrograms / units.mL,
            "Rolinson (1980)",
            lambda x: (
                # Divide by molecular weight from PubChem.
                x
                / (415.5 * units.g / units.mol)
            ).to(units.mM),
        ),
        "efflux": {
            "vmax": Parameter(
                1.82 * units.nmol / units.mg / units.sec,
                "Nagano and Nikaido (2009)",
                latex_source="nagano2009kinetic",
            ),
            "km": Parameter(
                0.288 * units.mM,
                "Nagano and Nikaido (2009)",
                latex_source="nagano2009kinetic",
            ),
            "n": Parameter(
                1.75 * units.count,
                "Nagano and Nikaido (2009)",
                latex_source="nagano2009kinetic",
            ),
        },
        "hydrolysis": {
            "kcat": Parameter(
                130 / units.sec,
                "Galleni et al. (1988)",
            ),
            "km": Parameter(
                0.17 * units.mM,
                "Galleni et al. (1988)",
            ),
            "n": Parameter(1 * units.count),
            "n": Parameter(1 * units.count),
        },
        "pbp_binding": {
            "K_A": {
                "PBP1A": Parameter(0.25 * (units.ug / units.mL), "Curtis et al. 1979"),
                "PBP1B": Parameter(2.5 * (units.ug / units.mL), "Curtis et al. 1979"),
            }
        },
        "molar_mass": Parameter(415.488 * units.g / units.mol),
    },
    "tetracycline": {
        "permeability": {
            "outer_without_porins": Parameter(
                0.7e-7 * units.cm / units.sec,
                "Thanassi, Suh, and Nikaido (1995) p. 1004",
                latex_source="thanassi1995role",
            ),
            "outer_with_porins": Parameter(
                1e-5 * units.cm / units.sec,
                "Thanassi, Suh, and Nikaido (1995) p. 1005",
                latex_source="thanassi1995role",
            ),
            "inner": Parameter(
                3e-6 * units.cm / units.sec,
                "Thanassi, Suh, and Nikaido (1995) p. 1004",
                latex_source="thanassi1995role",
            ),
            # 'accumulation_factor': Parameter(
            #     8.4,
            #     """15- to 17-fold gross accumulation [1, 2]
            #     reduced by 37% to account for bound fraction [2]
            #     then reduced by 17% to account for higher Mg2+ in medium [3]
            #     [1] https://doi.org/10.1128/jb.177.4.998-1007.1995
            #     [2] https://doi.org/10.1007/BF00408069
            #     [3] https://doi.org/10.1128/AAC.35.1.53
            #     Current tetracycline accumulation models do not match
            #     experimental accumulation data. This factor abstracts
            #     away the mechanism of accumulation with the goal of
            #     achieving an accurate steady state tetracycline conc."""
            # ),
        },
        "charge": Parameter(1 * units.count),
        "efflux": {
            "vmax": Parameter(
                0.2 * units.nmol / units.mg / units.min,
                "Thanassi, Suh, and Nikaido (1995) p. 1004",
                latex_source="thanassi1995role",
            ),
            "km": Parameter(
                200 * units.uM,
                "Thanassi, Suh, and Nikaido (1995) p. 1004",
                latex_source="thanassi1995role",
            ),
            "n": Parameter(
                1 * units.count,
            ),
        },
        "mic": Parameter(
            2.5 * units.micromolar,
            "Thanassi, Suh, and Nikaido (1995) p. 1005",
            latex_source="thanassi1995role",
        ),
        "mass": Parameter(
            444.4 * units.g / units.mol,
            "Tetracycline PubChem",
            note="https://pubchem.ncbi.nlm.nih.gov/compound/Tetracycline",
        ),
    },
    "shape": {
        "periplasm_fraction": Parameter(
            0.2,
            "Stock et al. (1977)",
        ),
        "initial_cell_mass": Parameter(
            1170 * units.fg,
            "Model",
        ),
        "initial_cell_volume": Parameter(
            1.2 * units.fL,
            "Model",
        ),
        "initial_area": Parameter(
            4.52 * units.um**2,
            "Model",
        ),
        "average_cell_mass": Parameter(
            1640.6570410485792 * units.fg,
            "Simulation 0a2cd6816d36d408470445ff654371f07cd3f9f8",
        ),
        "average_dry_mass": Parameter(
            492.7365227132813 * units.fg,
            "Simulation 0a2cd6816d36d408470445ff654371f07cd3f9f8",
        ),
        "average_cell_volume": Parameter(
            1.4915064009532537 * units.fL,
            "Simulation 0a2cd6816d36d408470445ff654371f07cd3f9f8",
        ),
        "average_area": Parameter(
            6.227824991612169 * units.um**2,
            "Simulation 0a2cd6816d36d408470445ff654371f07cd3f9f8",
        ),
    },
    "cell_wall": {
        "strand_length_data": Parameter(
            "data/cell_wall/murein_strand_length_distribution.csv",
            "Obermann, W., & Höltje, J. (1994).",
        ),
        "upper_mean": Parameter(
            45, "Vollmer, W., Blanot, D., & De Pedro, M. A. (2008)."
        ),
        "critical_radius": Parameter(
            20 * units.nm,
            "Daly, K. E., Huang, K. C., Wingreen, N. S., & Mukhopadhyay, R. (2011).",
        ),
        "cell_radius": Parameter(0.5 * units.um, "Cell shape process"),
        "disaccharide_height": Parameter(
            1.03 * units.nm, "Vollmer, W., & Höltje, J.-V. (2004)."
        ),
        "disaccharide_width": Parameter(
            1.4 * units.nm,
            "Turner, R. D., Mesnage, S., Hobbs, J. K., & Foster, S. J. (2018).",
        ),
        "inter_strand_distance": Parameter(1.2 * units.nm, "Parameter scan"),
        "max_expansion": Parameter(3, "Koch, A. L., & Woeste, S. (1992)."),
        "peptidoglycan_unit_area": Parameter(
            2.5 * units.nm**2,
            "Wientjes, F. B., Woldringh, C. L., & Nanninga, N. (1991).",
        ),
    },
    "concs": {
        "initial_pump": Parameter(
            6.7e-4 * units.mM,
            "Simulation c33d8283af0bed4a6a598774ac5d8aec19d169bf",
        ),
        "initial_hydrolase": Parameter(
            7.1e-4 * units.mM,
            "Simulation c33d8283af0bed4a6a598774ac5d8aec19d169bf",
        ),
        # AcrAB-TolC: TRANS-CPLX-201[m]
        "average_pump": Parameter(
            0.0007157472280240362 * units.mM,
            "Simulation 0a2cd6816d36d408470445ff654371f07cd3f9f8",
        ),
        # Beta-lactamase: EG10040-MONOMER[p]
        "average_hydrolase": Parameter(
            0.0008351114340588106 * units.mM,
            "Simulation 0a2cd6816d36d408470445ff654371f07cd3f9f8",
        ),
    },
    "counts": {
        # ompC: CPLX0-7533[o]
        # ompF: CPLX0-7534[o]
        "initial_ompf": Parameter(
            18975 * units.count,
            "Simulation c33d8283af0bed4a6a598774ac5d8aec19d169bf",
        ),
        "initial_ompc": Parameter(
            5810 * units.count,
            "Simulation c33d8283af0bed4a6a598774ac5d8aec19d169bf",
        ),
        "average_ompf": Parameter(
            26303.986572174563 * units.count,
            "Simulation 0a2cd6816d36d408470445ff654371f07cd3f9f8",
        ),
        "average_ompc": Parameter(
            7288.019395747855 * units.count,
            "Simulation 0a2cd6816d36d408470445ff654371f07cd3f9f8",
        ),
    },
<<<<<<< HEAD
    'lysis_initiation': {
        'mean_lysis_time': Parameter(
            192.8,
            "Wong and Amir 2019"
        )
    },
    'avogadro': constants.N_A / units.mol,
    'donnan_potential': Parameter(
=======
    "avogadro": constants.N_A / units.mol,
    "donnan_potential": Parameter(
>>>>>>> c001481d
        -0.0215 * units.volt,
        "Sen, Hellman, and Nikaido (1988) p. 1184",
        latex_source="sen1988porin",
    ),
    "faraday_constant": Parameter(
        constants.value("Faraday constant") * units.C / units.mol
    ),
    "gas_constant": Parameter(
        constants.R * units.J / units.mol / units.K,
    ),
    "temperature": Parameter(
        298 * units.K,
    ),
}

DERIVATION_RULES = {
    ("shape", "initial_periplasm_volume"): lambda params: Parameter(
        (
            params.get(("shape", "initial_cell_volume"))
            * params.get(("shape", "periplasm_fraction"))
        ),
    ),
    ("shape", "initial_cytoplasm_volume"): lambda params: Parameter(
        (
            params.get(("shape", "initial_cell_volume"))
            * (1 - params.get(("shape", "periplasm_fraction")))
        ),
    ),
    ("shape", "average_periplasm_volume"): lambda params: Parameter(
        (
            params.get(("shape", "average_cell_volume"))
            * params.get(("shape", "periplasm_fraction"))
        ),
    ),
    ("shape", "average_cytoplasm_volume"): lambda params: Parameter(
        (
            params.get(("shape", "average_cell_volume"))
            * (1 - params.get(("shape", "periplasm_fraction")))
        ),
    ),
    ("ampicillin", "efflux", "kcat"): lambda params: Parameter(
        (
            params.get(("ampicillin", "efflux", "vmax"))
            / params.get(("concs", "average_pump"))
            * params.get(("shape", "average_dry_mass"))
            / params.get(("shape", "average_periplasm_volume"))
        )
    ),
    ("ampicillin", "per_porin_permeability", "outer", "ompf"): lambda params: Parameter(
        (
            params.get(("ampicillin", "permeability", "outer"))
            / (
                params.get(("counts", "average_ompf"))
                / params.get(("shape", "average_area"))
            )
        ),
    ),
    (
        "ampicillin",
        "pbp_binding",
        "K_A (micromolar)",
        "PBP1A",
    ): lambda params: Parameter(
        (
            params.get(("ampicillin", "pbp_binding", "K_A", "PBP1A"))
            / params.get(("ampicillin", "molar_mass"))
        ).to("micromolar")
    ),
    (
        "ampicillin",
        "pbp_binding",
        "K_A (micromolar)",
        "PBP1B",
    ): lambda params: Parameter(
        (
            params.get(("ampicillin", "pbp_binding", "K_A", "PBP1B"))
            / params.get(("ampicillin", "molar_mass"))
        ).to("micromolar")
    ),
    ("cephaloridine", "efflux", "kcat"): lambda params: Parameter(
        (
            params.get(("cephaloridine", "efflux", "vmax"))
            / params.get(("concs", "average_pump"))
            * params.get(("shape", "average_dry_mass"))
            / params.get(("shape", "average_periplasm_volume"))
        )
    ),
    (
        "cephaloridine",
        "per_porin_permeability",
        "outer",
        "ompf",
    ): lambda params: Parameter(
        (
            params.get(
                ("cephaloridine", "porin_specific_permeability", "outer", "ompf")
            )
            / (
                params.get(("counts", "average_ompf"))
                / params.get(("shape", "average_area"))
            )
        ),
    ),
    (
        "cephaloridine",
        "per_porin_permeability",
        "outer",
        "ompc",
    ): lambda params: Parameter(
        (
            params.get(
                ("cephaloridine", "porin_specific_permeability", "outer", "ompc")
            )
            / (
                params.get(("counts", "average_ompc"))
                / params.get(("shape", "average_area"))
            )
        ),
    ),
    (
        "cephaloridine",
        "pbp_binding",
        "K_A (micromolar)",
        "PBP1A",
    ): lambda params: Parameter(
        (
            params.get(("cephaloridine", "pbp_binding", "K_A", "PBP1A"))
            / params.get(("cephaloridine", "molar_mass"))
        ).to("micromolar")
    ),
    (
        "cephaloridine",
        "pbp_binding",
        "K_A (micromolar)",
        "PBP1B",
    ): lambda params: Parameter(
        (
            params.get(("cephaloridine", "pbp_binding", "K_A", "PBP1B"))
            / params.get(("cephaloridine", "molar_mass"))
        ).to("micromolar")
    ),
    ("tetracycline", "efflux", "kcat"): lambda params: Parameter(
        (
            params.get(("tetracycline", "efflux", "vmax"))
            / params.get(("concs", "average_pump"))
            * params.get(("shape", "average_dry_mass"))
            / params.get(("shape", "average_cytoplasm_volume"))
        )
    ),
    ("tetracycline", "permeability", "outer", "ompf"): lambda params: Parameter(
        (
            params.get(("tetracycline", "permeability", "outer_with_porins"))
            - params.get(("tetracycline", "permeability", "outer_without_porins"))
        ),
    ),
    (
        "tetracycline",
        "per_porin_permeability",
        "outer",
        "ompf",
    ): lambda params: Parameter(
        (
            params.get(("tetracycline", "permeability", "outer", "ompf"))
            / (
                params.get(("counts", "average_ompf"))
                / params.get(("shape", "average_area"))
            )
        ),
    ),
    ("cell_wall", "strand_term_p"): lambda params: Parameter(
        fit_strand_term_p(
            pd.read_csv(
                params.get(("cell_wall", "strand_length_data")),
            ),
            params.get(("cell_wall", "upper_mean")),
        )
    ),
}

param_store = ParameterStore(PARAMETER_DICT, DERIVATION_RULES)


TableRow = namedtuple("TableRow", ["param_name", "param", "units", "description"])
TABLES = {
    "Trans-membrane diffusion parameters": (
        TableRow(
            "P_{cep,outer}",
            param_store.get_parameter(("cephaloridine", "permeability", "outer")),
            "cm/sec",
            "Outer membrane permeability to cephaloridine.",
        ),
        TableRow(
            "P_{amp,outer}",
            param_store.get_parameter(("ampicillin", "permeability", "outer")),
            "cm/sec",
            "Outer membrane permeability to ampicillin.",
        ),
        TableRow(
            "P_{tet,outer}",
            param_store.get_parameter(
                ("tetracycline", "permeability", "outer_without_porins")
            ),
            "cm/sec",
            "Outer membrane permeability to tetracycline without porins.",
        ),
        TableRow(
            "P_{tet,inner}",
            param_store.get_parameter(("tetracycline", "permeability", "inner")),
            "cm/sec",
            "Inner membrane permeability to tetracycline.",
        ),
        TableRow(
            "\Delta \phi",
            param_store.get_parameter(("donnan_potential",)),
            "mV",
            "Donnan potential across the outer membrane.",
        ),
    ),
    "Antibiotic export parameters": (
        TableRow(
            "[E]_0",
            param_store.get_parameter(("concs", "initial_pump")),
            "mM",
            "Initial concentration of AcrAB-TolC.",
        ),
        TableRow(
            "m_0",
            param_store.get_parameter(("shape", "initial_cell_mass")),
            "fg",
            "Initial mass of the cell.",
        ),
        TableRow(
            "V_{p,0}",
            param_store.get_parameter(("shape", "initial_periplasm_volume")),
            "fL",
            "Initial volume of the periplasm.",
        ),
        TableRow(
            "v_{max,e,amp}",
            param_store.get_parameter(("ampicillin", "efflux", "vmax")),
            "nmol/mg/sec",
            "Maximum rate of ampicillin export.",
        ),
        TableRow(
            "K_{M,e,amp}",
            param_store.get_parameter(("ampicillin", "efflux", "km")),
            "mM",
            "Michaelis constant for ampicillin export.",
        ),
        TableRow(
            "n_{e,amp}",
            param_store.get_parameter(("ampicillin", "efflux", "n")),
            "",
            "Hill coefficient for ampicillin export.",
        ),
        TableRow(
            "v_{max,e,cep}",
            param_store.get_parameter(("cephaloridine", "efflux", "vmax")),
            "nmol/mg/sec",
            "Maximum rate of cephaloridine export.",
        ),
        TableRow(
            "K_{M,e,cep}",
            param_store.get_parameter(("cephaloridine", "efflux", "km")),
            "mM",
            "Michaelis constant for cephaloridine export.",
        ),
        TableRow(
            "n_{e,cep}",
            param_store.get_parameter(("cephaloridine", "efflux", "n")),
            "",
            "Hill coefficient for cephaloridine export.",
        ),
        TableRow(
            "v_{max,e,tet}",
            param_store.get_parameter(("tetracycline", "efflux", "vmax")),
            "nmol/mg/sec",
            "Maximum rate of tetracycline export.",
        ),
        TableRow(
            "K_{M,e,tet}",
            param_store.get_parameter(("tetracycline", "efflux", "km")),
            "mM",
            "Michaelis constant for tetracycline export.",
        ),
        TableRow(
            "n_{e,tet}",
            param_store.get_parameter(("tetracycline", "efflux", "n")),
            "",
            "Hill coefficient for tetracycline export.",
        ),
    ),
    "Antibiotic hydrolysis parameters": (
        TableRow(
            "k_{cat,h,amp}",
            param_store.get_parameter(("ampicillin", "hydrolysis", "kcat")),
            "1/s",
            "Rate constant for ampicillin hydrolysis.",
        ),
        TableRow(
            "K_{M,h,amp}",
            param_store.get_parameter(("ampicillin", "hydrolysis", "km")),
            "mM",
            "Michaelis constant for ampicillin hydrolysis.",
        ),
        TableRow(
            "n_{h,amp}",
            param_store.get_parameter(("ampicillin", "hydrolysis", "n")),
            "",
            "Hill coefficient for ampicillin hydrolysis.",
        ),
        TableRow(
            "k_{cat,h,cep}",
            param_store.get_parameter(("cephaloridine", "hydrolysis", "kcat")),
            "1/s",
            "Rate constant for cephaloridine hydrolysis.",
        ),
        TableRow(
            "K_{M,h,cep}",
            param_store.get_parameter(("cephaloridine", "hydrolysis", "km")),
            "mM",
            "Michaelis constant for cephaloridine hydrolysis.",
        ),
        TableRow(
            "n_{h,cep}",
            param_store.get_parameter(("cephaloridine", "hydrolysis", "n")),
            "",
            "Hill coefficient for cephaloridine hydrolysis.",
        ),
    ),
}


def main():
    for table_name, rows in TABLES.items():
        print(
            r"\begin{tabular}{|"
            r"p{0.15\columnwidth}"
            r"p{0.3\columnwidth}"
            r"p{0.5\columnwidth}"
            r"|}"
        )
        print("\t" + r"\hline")
        print("\t" + r"\multicolumn{3}{|c|}{%s} \\" % table_name)
        print("\t" + r"\hline")
        print("\t" + r"Parameter & Value & Description \\")
        print("\t" + r"\hline")
        for row in rows:
            description = row.description
            if description.endswith("."):
                description = description[:-1]
            if row.param.latex_source:
                description += r" \cite{%s}" % row.param.latex_source
            description += "."
            value_str = "{:.2e}".format(row.param.value.to(row.units).magnitude)
            if "e" in value_str:
                base, exponent = value_str.split("e")
                exponent = exponent.strip("+-0")
                base = base.strip("0")
                if exponent:
                    value_str = "%s \\times 10^{%s}" % (base, exponent)
                else:
                    value_str = base
            value_str = f"${value_str}$"
            row_str = "$%s$ & %s %s & %s" % (
                row.param_name,
                value_str,
                row.units,
                description,
            )
            print("\t" + r"%s\\" % row_str)
        print("\t" + r"\hline")
        print(r"\end{tabular}")
        print()


if __name__ == "__main__":
    main()<|MERGE_RESOLUTION|>--- conflicted
+++ resolved
@@ -335,19 +335,14 @@
             "Simulation 0a2cd6816d36d408470445ff654371f07cd3f9f8",
         ),
     },
-<<<<<<< HEAD
     'lysis_initiation': {
         'mean_lysis_time': Parameter(
             192.8,
             "Wong and Amir 2019"
         )
     },
-    'avogadro': constants.N_A / units.mol,
-    'donnan_potential': Parameter(
-=======
     "avogadro": constants.N_A / units.mol,
     "donnan_potential": Parameter(
->>>>>>> c001481d
         -0.0215 * units.volt,
         "Sen, Hellman, and Nikaido (1988) p. 1184",
         latex_source="sen1988porin",
