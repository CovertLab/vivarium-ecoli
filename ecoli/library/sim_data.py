import numpy as np
from six.moves import cPickle
from wholecell.utils import units
from wholecell.utils.fitting import normalize

from ecoli.processes.polypeptide_elongation import MICROMOLAR_UNITS
from ecoli.states.wcecoli_state import MASSDIFFS

RAND_MAX = 2**31
SIM_DATA_PATH = 'reconstruction/sim_data/kb/simData.cPickle'


class LoadSimData:

    def __init__(
        self,
        sim_data_path=SIM_DATA_PATH,
        seed=0,
        trna_charging=False,
        ppgpp_regulation=False,
    ):

        self.seed = np.uint32(seed % np.iinfo(np.uint32).max)
        self.random_state = np.random.RandomState(seed=self.seed)

        self.trna_charging = trna_charging
        self.ppgpp_regulation = ppgpp_regulation

        self.submass_indexes = MASSDIFFS

        # load sim_data
        with open(sim_data_path, 'rb') as sim_data_file:
            self.sim_data = cPickle.load(sim_data_file)

    def get_config_by_name(self, name, time_step=2, parallel=False):
        name_config_mapping = {
            'ecoli-tf-binding': self.get_tf_config,
            'ecoli-transcript-initiation': self.get_transcript_initiation_config,
            'ecoli-transcript-elongation': self.get_transcript_elongation_config,
            'ecoli-rna-degradation': self.get_rna_degradation_config,
            'ecoli-polypeptide-initiation': self.get_polypeptide_initiation_config,
            'ecoli-polypeptide-elongation': self.get_polypeptide_elongation_config,
            'ecoli-complexation': self.get_complexation_config,
            'ecoli-two-component-system': self.get_two_component_system_config,
            'ecoli-equilibrium': self.get_equilibrium_config,
            'ecoli-protein-degradation': self.get_protein_degradation_config,
            'ecoli-metabolism': self.get_metabolism_config,
            'ecoli-chromosome-replication': self.get_chromosome_replication_config,
            'ecoli-mass': self.get_mass_config,
            'ecoli-mass-listener': self.get_mass_listener_config,
            'mRNA_counts_listener': self.get_mrna_counts_listener_config,
            'allocator': self.get_allocator_config,
            'ecoli-chromosome-structure': self.get_chromosome_structure_config
        }

        try:
            return name_config_mapping[name](time_step=time_step, parallel=parallel)
        except KeyError:
            raise KeyError(
                f"Process of name {name} is not known to LoadSimData.get_config_by_name")

    def get_chromosome_replication_config(self, time_step=2, parallel=False):
        get_dna_critical_mass = self.sim_data.mass.get_dna_critical_mass
        doubling_time = self.sim_data.condition_to_doubling_time[self.sim_data.condition]
        chromosome_replication_config = {
            'time_step': time_step,
            '_parallel': parallel,

            'max_time_step': self.sim_data.process.replication.max_time_step,
            'get_dna_critical_mass': get_dna_critical_mass,
            'criticalInitiationMass': get_dna_critical_mass(doubling_time),
            'nutrientToDoublingTime': self.sim_data.nutrient_to_doubling_time,
            'replichore_lengths': self.sim_data.process.replication.replichore_lengths,
            'sequences': self.sim_data.process.replication.replication_sequences,
            'polymerized_dntp_weights': self.sim_data.process.replication.replication_monomer_weights,
            'replication_coordinate': self.sim_data.process.transcription.rna_data['replication_coordinate'],
            'D_period': self.sim_data.growth_rate_parameters.d_period.asNumber(units.s),
            'no_child_place_holder': self.sim_data.process.replication.no_child_place_holder,
            'basal_elongation_rate': int(round(
                self.sim_data.growth_rate_parameters.replisome_elongation_rate.asNumber(units.nt / units.s))),
            'make_elongation_rates': self.sim_data.process.replication.make_elongation_rates,

            # sim options
            'mechanistic_replisome': True,

            # molecules
            'replisome_trimers_subunits': self.sim_data.molecule_groups.replisome_trimer_subunits,
            'replisome_monomers_subunits': self.sim_data.molecule_groups.replisome_monomer_subunits,
            'dntps': self.sim_data.molecule_groups.dntps,
            'ppi': [self.sim_data.molecule_ids.ppi],

            # random state
            'seed': self.random_state.randint(RAND_MAX),

            'submass_indexes': self.submass_indexes,
        }

        return chromosome_replication_config

    def get_tf_config(self, time_step=2, parallel=False):
        tf_binding_config = {
            'time_step': time_step,
            '_parallel': parallel,

            'tf_ids': self.sim_data.process.transcription_regulation.tf_ids,
            'delta_prob': self.sim_data.process.transcription_regulation.delta_prob,
            'n_avogadro': self.sim_data.constants.n_avogadro,
            'cell_density': self.sim_data.constants.cell_density,
            'p_promoter_bound_tf': self.sim_data.process.transcription_regulation.p_promoter_bound_tf,
            'tf_to_tf_type': self.sim_data.process.transcription_regulation.tf_to_tf_type,
            'active_to_bound': self.sim_data.process.transcription_regulation.active_to_bound,
            'get_unbound': self.sim_data.process.equilibrium.get_unbound,
            'active_to_inactive_tf': self.sim_data.process.two_component_system.active_to_inactive_tf,
            'bulk_molecule_ids': self.sim_data.internal_state.bulk_molecules.bulk_data["id"],
            'bulk_mass_data': self.sim_data.internal_state.bulk_molecules.bulk_data["mass"],
            'seed': self.random_state.randint(RAND_MAX)}

        return tf_binding_config

    def get_transcript_initiation_config(self, time_step=2, parallel=False):
        transcript_initiation_config = {
            'time_step': time_step,
            '_parallel': parallel,

            'fracActiveRnapDict': self.sim_data.process.transcription.rnapFractionActiveDict,
            'rnaLengths': self.sim_data.process.transcription.rna_data["length"],
            'rnaPolymeraseElongationRateDict': self.sim_data.process.transcription.rnaPolymeraseElongationRateDict,
            'variable_elongation': False,
            'make_elongation_rates': self.sim_data.process.transcription.make_elongation_rates,
            'basal_prob': self.sim_data.process.transcription_regulation.basal_prob,
            'delta_prob': self.sim_data.process.transcription_regulation.delta_prob,
            'get_delta_prob_matrix': self.sim_data.process.transcription_regulation.get_delta_prob_matrix,
            'perturbations': getattr(self.sim_data, "genetic_perturbations", {}),
            'rna_data': self.sim_data.process.transcription.rna_data,
            'shuffleIdxs': getattr(self.sim_data.process.transcription, "initiationShuffleIdxs", None),

            'idx_16SrRNA': np.where(self.sim_data.process.transcription.rna_data['is_16S_rRNA'])[0],
            'idx_23SrRNA': np.where(self.sim_data.process.transcription.rna_data['is_23S_rRNA'])[0],
            'idx_5SrRNA': np.where(self.sim_data.process.transcription.rna_data['is_5S_rRNA'])[0],
            'idx_rRNA': np.where(self.sim_data.process.transcription.rna_data['is_rRNA'])[0],
            'idx_mRNA': np.where(self.sim_data.process.transcription.rna_data['is_mRNA'])[0],
            'idx_tRNA': np.where(self.sim_data.process.transcription.rna_data['is_tRNA'])[0],
            'idx_rprotein': np.where(self.sim_data.process.transcription.rna_data['is_ribosomal_protein'])[0],
            'idx_rnap': np.where(self.sim_data.process.transcription.rna_data['is_RNAP'])[0],
            'rnaSynthProbFractions': self.sim_data.process.transcription.rnaSynthProbFraction,
            'rnaSynthProbRProtein': self.sim_data.process.transcription.rnaSynthProbRProtein,
            'rnaSynthProbRnaPolymerase': self.sim_data.process.transcription.rnaSynthProbRnaPolymerase,
            'replication_coordinate': self.sim_data.process.transcription.rna_data["replication_coordinate"],
            'transcription_direction': self.sim_data.process.transcription.rna_data["direction"],
            'n_avogadro': self.sim_data.constants.n_avogadro,
            'cell_density': self.sim_data.constants.cell_density,
            'inactive_RNAP': 'APORNAP-CPLX[c]',
            'ppgpp': self.sim_data.molecule_ids.ppGpp,
            'synth_prob': self.sim_data.process.transcription.synth_prob_from_ppgpp,
            'copy_number': self.sim_data.process.replication.get_average_copy_number,
            'ppgpp_regulation': self.ppgpp_regulation,

            # attenuation
            'trna_attenuation': False,
            'attenuated_rna_indices': self.sim_data.process.transcription.attenuated_rna_indices,
            'attenuation_adjustments': self.sim_data.process.transcription.attenuation_basal_prob_adjustments,

            # random seed
            'seed': self.random_state.randint(RAND_MAX)
        }

        return transcript_initiation_config

    def get_transcript_elongation_config(self, time_step=2, parallel=False):
        transcript_elongation_config = {
            'time_step': time_step,
            '_parallel': parallel,

            'max_time_step': self.sim_data.process.transcription.max_time_step,
            'rnaPolymeraseElongationRateDict': self.sim_data.process.transcription.rnaPolymeraseElongationRateDict,
            'rnaIds': self.sim_data.process.transcription.rna_data['id'],
            'rnaLengths': self.sim_data.process.transcription.rna_data["length"].asNumber(),
            'rnaSequences': self.sim_data.process.transcription.transcription_sequences,
            'ntWeights': self.sim_data.process.transcription.transcription_monomer_weights,
            'endWeight': self.sim_data.process.transcription.transcription_end_weight,
            'replichore_lengths': self.sim_data.process.replication.replichore_lengths,
            'idx_16S_rRNA': np.where(self.sim_data.process.transcription.rna_data['is_16S_rRNA'])[0],
            'idx_23S_rRNA': np.where(self.sim_data.process.transcription.rna_data['is_23S_rRNA'])[0],
            'idx_5S_rRNA': np.where(self.sim_data.process.transcription.rna_data['is_5S_rRNA'])[0],
            'is_mRNA': self.sim_data.process.transcription.rna_data['is_mRNA'],
            'ppi': self.sim_data.molecule_ids.ppi,
            'inactive_RNAP': "APORNAP-CPLX[c]",
            'ntp_ids': ["ATP[c]", "CTP[c]", "GTP[c]", "UTP[c]"],
            'variable_elongation': False,
            'make_elongation_rates': self.sim_data.process.transcription.make_elongation_rates,

            # attenuation
            'trna_attenuation': False,
            'charged_trna_names': self.sim_data.process.transcription.charged_trna_names,
            'polymerized_ntps': self.sim_data.molecule_groups.polymerized_ntps,
            'cell_density': self.sim_data.constants.cell_density,
            'n_avogadro': self.sim_data.constants.n_avogadro,
            'stop_probabilities': self.sim_data.process.transcription.get_attenuation_stop_probabilities,
            'attenuated_rna_indices': self.sim_data.process.transcription.attenuated_rna_indices,
            'location_lookup': self.sim_data.process.transcription.attenuation_location,

            # random seed
            'seed': self.random_state.randint(RAND_MAX),

            'submass_indexes': self.submass_indexes,
        }

        return transcript_elongation_config

    def get_rna_degradation_config(self, time_step=2, parallel=False):
        rna_degradation_config = {
            'time_step': time_step,
            '_parallel': parallel,

            'rnaIds': self.sim_data.process.transcription.rna_data['id'],
            'n_avogadro': self.sim_data.constants.n_avogadro,
            'cell_density': self.sim_data.constants.cell_density,
            'endoRnaseIds': self.sim_data.process.rna_decay.endoRNase_ids,
            'exoRnaseIds': self.sim_data.molecule_groups.exoRNases,
            'KcatExoRNase': self.sim_data.constants.kcat_exoRNase,
            'KcatEndoRNases': self.sim_data.process.rna_decay.kcats,
            'charged_trna_names': self.sim_data.process.transcription.charged_trna_names,
            'rnaDegRates': self.sim_data.process.transcription.rna_data['deg_rate'],
            'shuffle_indexes': self.sim_data.process.transcription.rnaDegRateShuffleIdxs if hasattr(self.sim_data.process.transcription, "rnaDegRateShuffleIdxs") and self.sim_data.process.transcription.rnaDegRateShuffleIdxs is not None else None,
            'is_mRNA': self.sim_data.process.transcription.rna_data['is_mRNA'].astype(np.int64),
            'is_rRNA': self.sim_data.process.transcription.rna_data['is_rRNA'].astype(np.int64),
            'is_tRNA': self.sim_data.process.transcription.rna_data['is_tRNA'].astype(np.int64),
            'rna_lengths': self.sim_data.process.transcription.rna_data['length'].asNumber(),
            'polymerized_ntp_ids': self.sim_data.molecule_groups.polymerized_ntps,
            'water_id': self.sim_data.molecule_ids.water,
            'ppi_id': self.sim_data.molecule_ids.ppi,
            'proton_id': self.sim_data.molecule_ids.proton,
            'counts_ACGU': units.transpose(self.sim_data.process.transcription.rna_data['counts_ACGU']).asNumber(),
            'nmp_ids': ["AMP[c]", "CMP[c]", "GMP[c]", "UMP[c]"],
            'rrfaIdx': self.sim_data.process.transcription.rna_data["id"].tolist().index("RRFA-RRNA[c]"),
            'rrlaIdx': self.sim_data.process.transcription.rna_data["id"].tolist().index("RRLA-RRNA[c]"),
            'rrsaIdx': self.sim_data.process.transcription.rna_data["id"].tolist().index("RRSA-RRNA[c]"),
            'Km': self.sim_data.process.transcription.rna_data['Km_endoRNase'],
            'EndoRNaseCoop': self.sim_data.constants.endoRNase_cooperation,
            'EndoRNaseFunc': self.sim_data.constants.endoRNase_function,
            'ribosome30S': self.sim_data.molecule_ids.s30_full_complex,
            'ribosome50S': self.sim_data.molecule_ids.s50_full_complex,
            'seed': self.random_state.randint(RAND_MAX)}

        return rna_degradation_config

    def get_polypeptide_initiation_config(self, time_step=2, parallel=False):
        polypeptide_initiation_config = {
            'time_step': time_step,
            '_parallel': parallel,

            'protein_lengths': self.sim_data.process.translation.monomer_data["length"].asNumber(),
            'translation_efficiencies': normalize(self.sim_data.process.translation.translation_efficiencies_by_monomer),
            'active_ribosome_fraction': self.sim_data.process.translation.ribosomeFractionActiveDict,
            'elongation_rates': self.sim_data.process.translation.ribosomeElongationRateDict,
            'variable_elongation': False,
            'make_elongation_rates': self.sim_data.process.translation.make_elongation_rates,
            'protein_index_to_TU_index': self.sim_data.relation.RNA_to_monomer_mapping,
            'all_TU_ids': self.sim_data.process.transcription.rna_data['id'],
            'all_mRNA_ids': self.sim_data.process.translation.monomer_data['rna_id'],
            'ribosome30S': self.sim_data.molecule_ids.s30_full_complex,
            'ribosome50S': self.sim_data.molecule_ids.s50_full_complex,
            'seed': self.random_state.randint(RAND_MAX),
            'shuffle_indexes': self.sim_data.process.translation.monomer_deg_rate_shuffle_idxs if hasattr(
                self.sim_data.process.translation, "monomer_deg_rate_shuffle_idxs") else None,
            'seed': self.random_state.randint(RAND_MAX)}

        return polypeptide_initiation_config

    def get_polypeptide_elongation_config(self, time_step=2, parallel=False):
        constants = self.sim_data.constants
        molecule_ids = self.sim_data.molecule_ids
        translation = self.sim_data.process.translation
        transcription = self.sim_data.process.transcription
        metabolism = self.sim_data.process.metabolism

        variable_elongation = False

        polypeptide_elongation_config = {
            'time_step': time_step,
            '_parallel': parallel,

            # base parameters
            'max_time_step': translation.max_time_step,
            'n_avogadro': constants.n_avogadro,
            'proteinIds': translation.monomer_data['id'],
            'proteinLengths': translation.monomer_data["length"].asNumber(),
            'proteinSequences': translation.translation_sequences,
            'aaWeightsIncorporated': translation.translation_monomer_weights,
            'endWeight': translation.translation_end_weight,
            'variable_elongation': variable_elongation,
            'make_elongation_rates': translation.make_elongation_rates,
            'next_aa_pad': translation.next_aa_pad,
            'ribosomeElongationRate': float(self.sim_data.growth_rate_parameters.ribosomeElongationRate.asNumber(units.aa / units.s)),
            'translation_aa_supply': self.sim_data.translation_supply_rate,
            'import_threshold': self.sim_data.external_state.import_constraint_threshold,
            'aa_from_trna': transcription.aa_from_trna,
            'gtpPerElongation': constants.gtp_per_translation,
            'ppgpp_regulation': self.ppgpp_regulation,
            'mechanistic_supply': False,
            'trna_charging': self.trna_charging,
            'translation_supply': False,
            'ribosome30S': self.sim_data.molecule_ids.s30_full_complex,
            'ribosome50S': self.sim_data.molecule_ids.s50_full_complex,
            'amino_acids': self.sim_data.molecule_groups.amino_acids,

            # parameters for specific elongation models
            'basal_elongation_rate': self.sim_data.constants.ribosome_elongation_rate_basal.asNumber(units.aa / units.s),
            'ribosomeElongationRateDict': self.sim_data.process.translation.ribosomeElongationRateDict,
            'uncharged_trna_names': self.sim_data.process.transcription.rna_data['id'][self.sim_data.process.transcription.rna_data['is_tRNA']],
            'aaNames': self.sim_data.molecule_groups.amino_acids,
            'proton': self.sim_data.molecule_ids.proton,
            'water': self.sim_data.molecule_ids.water,
            'cellDensity': constants.cell_density,
            'elongation_max': constants.ribosome_elongation_rate_max if variable_elongation else constants.ribosome_elongation_rate_basal,
            'aa_from_synthetase': transcription.aa_from_synthetase,
            'charging_stoich_matrix': transcription.charging_stoich_matrix(),
            'charged_trna_names': transcription.charged_trna_names,
            'charging_molecule_names': transcription.charging_molecules,
            'synthetase_names': transcription.synthetase_names,
            'ppgpp_reaction_names': metabolism.ppgpp_reaction_names,
            'ppgpp_reaction_metabolites': metabolism.ppgpp_reaction_metabolites,
            'ppgpp_reaction_stoich': metabolism.ppgpp_reaction_stoich,
            'ppgpp_synthesis_reaction': metabolism.ppgpp_synthesis_reaction,
            'ppgpp_degradation_reaction': metabolism.ppgpp_degradation_reaction,
            'rela': molecule_ids.RelA,
            'spot': molecule_ids.SpoT,
            'ppgpp': molecule_ids.ppGpp,
            'kS': constants.synthetase_charging_rate.asNumber(1 / units.s),
            'KMtf': constants.Km_synthetase_uncharged_trna.asNumber(MICROMOLAR_UNITS),
            'KMaa': constants.Km_synthetase_amino_acid.asNumber(MICROMOLAR_UNITS),
            'krta': constants.Kdissociation_charged_trna_ribosome.asNumber(MICROMOLAR_UNITS),
            'krtf': constants.Kdissociation_uncharged_trna_ribosome.asNumber(MICROMOLAR_UNITS),
            'KD_RelA': constants.KD_RelA_ribosome.asNumber(MICROMOLAR_UNITS),
            'k_RelA': constants.k_RelA_ppGpp_synthesis.asNumber(1 / units.s),
            'k_SpoT_syn': constants.k_SpoT_ppGpp_synthesis.asNumber(1 / units.s),
            'k_SpoT_deg': constants.k_SpoT_ppGpp_degradation.asNumber(1 / (MICROMOLAR_UNITS * units.s)),
            'KI_SpoT': constants.KI_SpoT_ppGpp_degradation.asNumber(MICROMOLAR_UNITS),
            'aa_supply_scaling': metabolism.aa_supply_scaling,
            'aa_enzymes': metabolism.aa_enzymes,
            'amino_acid_synthesis': metabolism.amino_acid_synthesis,
            'amino_acid_import': metabolism.amino_acid_import,
            'seed': self.random_state.randint(RAND_MAX),

            'submass_indexes': self.submass_indexes, }

        return polypeptide_elongation_config

    def get_complexation_config(self,  time_step=2, parallel=False):
        complexation_config = {
            'time_step': time_step,
            '_parallel': parallel,

            'stoichiometry': self.sim_data.process.complexation.stoich_matrix().astype(np.int64).T,
            'rates': self.sim_data.process.complexation.rates,
            'molecule_names': self.sim_data.process.complexation.molecule_names,
            'seed': self.random_state.randint(RAND_MAX),
            'numReactions': len(self.sim_data.process.complexation.rates),
        }

        return complexation_config

    def get_two_component_system_config(self, time_step=2, parallel=False, random_seed=None):
        two_component_system_config = {
            'time_step': time_step,
            '_parallel': parallel,

            'jit': False,
            # TODO -- wcEcoli has this in 1/mmol, why?
            'n_avogadro': self.sim_data.constants.n_avogadro.asNumber(1 / units.mmol),
            'cell_density': self.sim_data.constants.cell_density.asNumber(units.g / units.L),
            'moleculesToNextTimeStep': self.sim_data.process.two_component_system.molecules_to_next_time_step,
            'moleculeNames': self.sim_data.process.two_component_system.molecule_names,
            'seed': random_seed or self.random_state.randint(RAND_MAX)}

        # return two_component_system_config, stoichI, stoichJ, stoichV
        return two_component_system_config

    def get_equilibrium_config(self, time_step=2, parallel=False):
        equilibrium_config = {
            'time_step': time_step,
            '_parallel': parallel,

            'jit': False,
            'n_avogadro': self.sim_data.constants.n_avogadro.asNumber(1 / units.mol),
            'cell_density': self.sim_data.constants.cell_density.asNumber(units.g / units.L),
            'stoichMatrix': self.sim_data.process.equilibrium.stoich_matrix().astype(np.int64),
            'fluxesAndMoleculesToSS': self.sim_data.process.equilibrium.fluxes_and_molecules_to_SS,
            'moleculeNames': self.sim_data.process.equilibrium.molecule_names,
            'seed': self.random_state.randint(RAND_MAX)}

        return equilibrium_config

    def get_protein_degradation_config(self, time_step=2, parallel=False):
        protein_degradation_config = {
            'time_step': time_step,
            '_parallel': parallel,

            'raw_degradation_rate': self.sim_data.process.translation.monomer_data['deg_rate'].asNumber(1 / units.s),
            'shuffle_indexes': self.sim_data.process.translation.monomer_deg_rate_shuffle_idxs if hasattr(
                self.sim_data.process.translation, "monomer_deg_rate_shuffle_idxs") else None,
            'water_id': self.sim_data.molecule_ids.water,
            'amino_acid_ids': self.sim_data.molecule_groups.amino_acids,
            'amino_acid_counts': self.sim_data.process.translation.monomer_data["aa_counts"].asNumber(),
            'protein_ids': self.sim_data.process.translation.monomer_data['id'],
            'protein_lengths': self.sim_data.process.translation.monomer_data['length'].asNumber(),
            'seed': self.random_state.randint(RAND_MAX)}

        return protein_degradation_config

<<<<<<< HEAD
    def get_metabolism_config(self, time_step=2, parallel=False, aa=False):
        
        condition = self.sim_data.condition if not aa else 'with_aa' 
        media_id = 'minimal' if not aa else 'minimal_plus_amino_acids'

=======
    def get_metabolism_config(self, time_step=2, parallel=False, deriver_mode=False):
>>>>>>> 44a502de
        metabolism_config = {
            'time_step': time_step,
            '_parallel': parallel,

            'get_import_constraints': self.sim_data.external_state.get_import_constraints,
            'nutrientToDoublingTime': self.sim_data.nutrient_to_doubling_time,
            'aa_names': self.sim_data.molecule_groups.amino_acids,

            # these are options given to the wholecell.sim.simulation
            'use_trna_charging': self.trna_charging,
            'include_ppgpp': not self.ppgpp_regulation or not self.trna_charging,

            # these values came from the initialized environment state
            'current_timeline': None,
            'media_id': media_id,

            'condition': condition,
            'nutrients': self.sim_data.conditions[condition]['nutrients'],
            'metabolism': self.sim_data.process.metabolism,
            'non_growth_associated_maintenance': self.sim_data.constants.non_growth_associated_maintenance,
            'avogadro': self.sim_data.constants.n_avogadro,
            'cell_density': self.sim_data.constants.cell_density,
            'dark_atp': self.sim_data.constants.darkATP,
            'cell_dry_mass_fraction': self.sim_data.mass.cell_dry_mass_fraction,
            'get_biomass_as_concentrations': self.sim_data.mass.getBiomassAsConcentrations,
            'ppgpp_id': self.sim_data.molecule_ids.ppGpp,
            'get_ppGpp_conc': self.sim_data.growth_rate_parameters.get_ppGpp_conc,
            'exchange_data_from_media': self.sim_data.external_state.exchange_data_from_media,
            'get_masses': self.sim_data.getter.get_masses,
            'doubling_time': self.sim_data.condition_to_doubling_time[condition],
            'amino_acid_ids': sorted(self.sim_data.amino_acid_code_to_id_ordered.values()),
            'seed': self.random_state.randint(RAND_MAX),
<<<<<<< HEAD
            'linked_metabolites': {}, # This was changed for new ParCa output. Check line below. 
            # 'linked_metabolites': self.sim_data.process.metabolism.linked_metabolites,
            'translation_aa_supply': self.sim_data.translation_supply_rate,
=======
            'linked_metabolites': self.sim_data.process.metabolism.linked_metabolites,
            # Whether to use metabolism as a deriver (with t=0 skipped)
            'deriver_mode': deriver_mode
>>>>>>> 44a502de
        }

        return metabolism_config

    def get_mass_config(self, time_step=2, parallel=False):

        bulk_ids = self.sim_data.internal_state.bulk_molecules.bulk_data['id']
        molecular_weights = {}
        for molecule_id in bulk_ids:
            molecular_weights[molecule_id] = self.sim_data.getter.get_mass(
                molecule_id).asNumber(units.fg / units.mol)

        # unique molecule masses
        unique_masses = {}
        uniqueMoleculeMasses = self.sim_data.internal_state.unique_molecule.unique_molecule_masses
        for (id_, mass) in zip(uniqueMoleculeMasses["id"], uniqueMoleculeMasses["mass"]):
            unique_masses[id_] = (
                mass / self.sim_data.constants.n_avogadro).asNumber(units.fg)

        mass_config = {
            'molecular_weights': molecular_weights,
            'unique_masses': unique_masses,
            'cellDensity': self.sim_data.constants.cell_density.asNumber(units.g / units.L),
            'water_id': 'WATER[c]',
        }
        return mass_config

<<<<<<< HEAD
    def get_convenience_kinetics_config(self, time_step=2, parallel=False):
        kcats=self.sim_data.process.metabolism.uptake_kcats_per_aa
        matrix=self.sim_data.process.metabolism.aa_to_transporters_matrix
        transp=self.sim_data.process.metabolism.aa_transporters_names
        aas=self.sim_data.molecule_groups.amino_acids

        transport_reactions = {'EX_' + str(aa): {
                'stoichiometry': {
                    ('internal', aa): 1.0,
                    ('external', aa[:-3]+'[p]'): -1.0
                },
                'is reversible': False,
                'catalyzed by': [('internal', transporter) for transporter in transp[matrix[i]>0]]
            } for i, aa in enumerate(aas)}

        transport_kinetics = {'EX_' + str(aa): {
                                t: {
                                    ('external', aa[:-3]+'[p]'): None, # 0.15,
                                    ('internal', aa): None,
                                    'kcat_f': kcats[i]/len(transport_reactions['EX_' + str(aa)]['catalyzed by']),  # 1/s
                                }
                            for t in transport_reactions['EX_' + str(aa)]['catalyzed by']}  
                    for i, aa in enumerate(aas)}

        conc_dict = self.sim_data.process.metabolism.conc_dict
        internal={aa:conc_dict[aa].asNumber(units.MMOL/units.L) for aa in aas}
        internal_2={t:0.0 for t in transp}
        inter = {**internal, **internal_2}
        env = self.sim_data.external_state.saved_media['minimal_plus_amino_acids']
        external={aa[:-3]+'[p]':env[aa[:-3]] for aa in aas}
        transport_initial_state = {'internal':inter,'external':external}

        transport_ports = {
            'internal': list(inter.keys()),
            'external': list(external.keys()),
        }

        return {
            'reactions': transport_reactions,
            'kinetic_parameters': transport_kinetics,
            'initial_state': transport_initial_state,
            'ports': transport_ports,
            'avogadro': self.sim_data.constants.n_avogadro,
            'cell_density': self.sim_data.constants.cell_density,
            'aa_ids': self.sim_data.molecule_groups.amino_acids
        }
=======
    def get_mass_listener_config(self, time_step=2, parallel=False):
        mass_config = {
            'cellDensity': self.sim_data.constants.cell_density.asNumber(units.g / units.L),
            'bulk_ids': self.sim_data.internal_state.bulk_molecules.bulk_data['id'],
            'bulk_masses': self.sim_data.internal_state.bulk_molecules.bulk_data['mass'].asNumber(
                units.fg / units.mol) / self.sim_data.constants.n_avogadro.asNumber(1 / units.mol),
            'unique_ids': self.sim_data.internal_state.unique_molecule.unique_molecule_masses['id'],
            'unique_masses': self.sim_data.internal_state.unique_molecule.unique_molecule_masses['mass'].asNumber(
                units.fg / units.mol) / self.sim_data.constants.n_avogadro.asNumber(1/units.mol),
            'submass_indices': {
                'rna': np.array([
                    self.sim_data.submass_name_to_index[name]
                    for name in ["rRNA", "tRNA", "mRNA", "miscRNA", "nonspecific_RNA"]
                ]),
                'rRna': self.sim_data.submass_name_to_index["rRNA"],
                'tRna': self.sim_data.submass_name_to_index["tRNA"],
                'mRna': self.sim_data.submass_name_to_index["mRNA"],
                'dna': self.sim_data.submass_name_to_index["DNA"],
                'protein': self.sim_data.submass_name_to_index["protein"],
                'smallMolecule': self.sim_data.submass_name_to_index["metabolite"],
                'water': self.sim_data.submass_name_to_index["water"]
            },
            'compartment_id_to_index': self.sim_data.compartment_id_to_index,
            'n_avogadro': self.sim_data.constants.n_avogadro,  # 1/mol
            'time_step': time_step
        }

        return mass_config

    def get_mrna_counts_listener_config(self, time_step=2, parallel=False):
        counts_config = {
            'rna_ids': self.sim_data.process.transcription.rna_data['id'],
            'mrna_indexes': np.where(self.sim_data.process.transcription.rna_data['is_mRNA'])[0],
        }

        return counts_config

    def get_allocator_config(self, time_step=2, parallel=False, process_names=[]):
        allocator_config = {
            'time_step': time_step,
            'molecule_names': self.sim_data.internal_state.bulk_molecules.bulk_data['id'],
            'seed': self.random_state.randint(2**31),
            'process_names': process_names,
            'custom_priorities': {
                'ecoli-rna-degradation': 10,
                'ecoli-protein-degradation': 10,
                'ecoli-two-component-system': -5,
                'ecoli-tf-binding': -10,
                # 'ecoli-metabolism': -10  # Should not be necessary, metabolism runs as deriver (not partitioned)
                }
        }
        return allocator_config
    
    def get_chromosome_structure_config(self, time_step=2, parallel=False, deriver_mode=False):
        chromosome_structure_config = {
            # Load parameters
            'RNA_sequences': self.sim_data.process.transcription.transcription_sequences,
            'protein_sequences': self.sim_data.process.translation.translation_sequences,
            'n_TUs': len(self.sim_data.process.transcription.rna_data),
            'n_TFs': len(self.sim_data.process.transcription_regulation.tf_ids),
            'n_amino_acids': len(self.sim_data.molecule_groups.amino_acids),
            'n_fragment_bases': len(self.sim_data.molecule_groups.polymerized_ntps),
            'replichore_lengths': self.sim_data.process.replication.replichore_lengths,
            'relaxed_DNA_base_pairs_per_turn': self.sim_data.process.chromosome_structure.relaxed_DNA_base_pairs_per_turn,
            'terC_index': self.sim_data.process.chromosome_structure.terC_dummy_molecule_index,
            
            # TODO: Should be loaded from simulation options
            'calculate_superhelical_densities': False,

            # Get placeholder value for chromosome domains without children
            'no_child_place_holder': self.sim_data.process.replication.no_child_place_holder,

            # Load bulk molecule views
            'inactive_RNAPs': self.sim_data.molecule_ids.full_RNAP,
            'fragmentBases': self.sim_data.molecule_groups.polymerized_ntps,
            'ppi': self.sim_data.molecule_ids.ppi,
            'active_tfs': [x + "[c]" for x in self.sim_data.process.transcription_regulation.tf_ids],
            'ribosome_30S_subunit': self.sim_data.molecule_ids.s30_full_complex,
            'ribosome_50S_subunit': self.sim_data.molecule_ids.s50_full_complex,
            'amino_acids': self.sim_data.molecule_groups.amino_acids,
            'water': self.sim_data.molecule_ids.water,
            
            'deriver_mode': deriver_mode
        }
        return chromosome_structure_config
>>>>>>> 44a502de
<|MERGE_RESOLUTION|>--- conflicted
+++ resolved
@@ -408,15 +408,11 @@
 
         return protein_degradation_config
 
-<<<<<<< HEAD
-    def get_metabolism_config(self, time_step=2, parallel=False, aa=False):
+    def get_metabolism_config(self, time_step=2, parallel=False, aa=False, deriver_mode=False):
         
         condition = self.sim_data.condition if not aa else 'with_aa' 
         media_id = 'minimal' if not aa else 'minimal_plus_amino_acids'
 
-=======
-    def get_metabolism_config(self, time_step=2, parallel=False, deriver_mode=False):
->>>>>>> 44a502de
         metabolism_config = {
             'time_step': time_step,
             '_parallel': parallel,
@@ -449,15 +445,11 @@
             'doubling_time': self.sim_data.condition_to_doubling_time[condition],
             'amino_acid_ids': sorted(self.sim_data.amino_acid_code_to_id_ordered.values()),
             'seed': self.random_state.randint(RAND_MAX),
-<<<<<<< HEAD
             'linked_metabolites': {}, # This was changed for new ParCa output. Check line below. 
             # 'linked_metabolites': self.sim_data.process.metabolism.linked_metabolites,
             'translation_aa_supply': self.sim_data.translation_supply_rate,
-=======
-            'linked_metabolites': self.sim_data.process.metabolism.linked_metabolites,
             # Whether to use metabolism as a deriver (with t=0 skipped)
             'deriver_mode': deriver_mode
->>>>>>> 44a502de
         }
 
         return metabolism_config
@@ -485,7 +477,6 @@
         }
         return mass_config
 
-<<<<<<< HEAD
     def get_convenience_kinetics_config(self, time_step=2, parallel=False):
         kcats=self.sim_data.process.metabolism.uptake_kcats_per_aa
         matrix=self.sim_data.process.metabolism.aa_to_transporters_matrix
@@ -532,7 +523,7 @@
             'cell_density': self.sim_data.constants.cell_density,
             'aa_ids': self.sim_data.molecule_groups.amino_acids
         }
-=======
+
     def get_mass_listener_config(self, time_step=2, parallel=False):
         mass_config = {
             'cellDensity': self.sim_data.constants.cell_density.asNumber(units.g / units.L),
@@ -617,5 +608,4 @@
             
             'deriver_mode': deriver_mode
         }
-        return chromosome_structure_config
->>>>>>> 44a502de
+        return chromosome_structure_config