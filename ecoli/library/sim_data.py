--- conflicted
+++ resolved
@@ -20,14 +20,10 @@
         ):
 
         self.seed = np.uint32(seed % np.iinfo(np.uint32).max)
-<<<<<<< HEAD
-        self.random_state = np.random.RandomState(seed=self.seed)
-=======
         self.random_state = np.random.RandomState(seed = self.seed)
         
         self.trna_charging = trna_charging
         self.ppgpp_regulation = ppgpp_regulation
->>>>>>> 63e2e8c0
 
         # load sim_data
         with open(sim_data_path, 'rb') as sim_data_file:
@@ -333,12 +329,7 @@
             '_parallel': parallel,
 
             'jit': False,
-<<<<<<< HEAD
-            # TODO -- wcEcoli has this in 1/mmol, why?
-            'n_avogadro': self.sim_data.constants.n_avogadro.asNumber(1 / units.mmol),
-=======
             'n_avogadro': self.sim_data.constants.n_avogadro.asNumber(1 / units.mmol),  # TODO -- wcEcoli has this in 1/mmol, why?
->>>>>>> 63e2e8c0
             'cell_density': self.sim_data.constants.cell_density.asNumber(units.g / units.L),
             'moleculesToNextTimeStep': self.sim_data.process.two_component_system.molecules_to_next_time_step,
             'moleculeNames': self.sim_data.process.two_component_system.molecule_names,
@@ -439,8 +430,8 @@
             'water_id': 'WATER[c]',
         }
         return mass_config
-<<<<<<< HEAD
-
+
+      
     def get_mass_listener_config(self, time_step=2, parallel=False):
         mass_config = {
             'cellDensity': self.sim_data.constants.cell_density.asNumber(units.g / units.L),
@@ -469,8 +460,8 @@
         }
 
         return mass_config
-=======
-    
+
+      
     def get_allocator_config(self, time_step=2, parallel=False, processes={}):
         allocator_config = {
             'time_step': time_step, 
@@ -478,5 +469,4 @@
             'processes': processes,
             'seed': self.random_state.randint(2**31)
         }
-        return allocator_config
->>>>>>> 63e2e8c0
+        return allocator_config