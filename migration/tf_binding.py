"""
tests that vivarium-ecoli tf_binding process update is the same as saved wcEcoli updates
"""

import json
import numpy as np
import matplotlib.pyplot as plt
from migration.plots import qqplot
import os

from vivarium.core.engine import Engine
from ecoli.library.sim_data import LoadSimData
from ecoli.composites.ecoli_master import SIM_DATA_PATH
from ecoli.processes.tf_binding import TfBinding
from migration.migration_utils import (ComparisonTestSuite, array_equal, 
                                       array_diffs_report_test, scalar_equal)
from ecoli.states.wcecoli_state import get_state_from_file

from ecoli.processes.registries import topology_registry


load_sim_data = LoadSimData(
            sim_data_path=SIM_DATA_PATH,
            seed=0)

<<<<<<< HEAD
TF_BINDING_TOPOLOGY = topology_registry.access(TfBinding.name)
=======
# copy topology from ecoli_master.py, under generate_topology
TF_BINDING_TOPOLOGY = {
    'promoters': ('unique', 'promoter'),
    'active_tfs': ('bulk',),
    'listeners': ('listeners',),
    # Non-partitioned counts
    'active_tfs_total': ('bulk',),
    'inactive_tfs_total': ('bulk',),}

def custom_run_process(
    process,
    topology,
    total_time=2,
    initial_time=0,
    initial_state=None,
):
    # make an experiment
    experiment_config = {
        'processes': {process.name: process},
        'topology': {process.name: topology},
        'initial_state': initial_state}
    experiment = Engine(**experiment_config)

    # Get update from process.
    path, process = list(experiment.process_paths.items())[0]
    store = experiment.state.get_path(path)

    # translate the values from the tree structure into the form
    # that this process expects, based on its declared topology
    states = store.outer.schema_topology(process.schema, store.topology)
    
    # Make process see partitioned molecule counts
    with open(f"data/tf_binding/tf_binding_partitioned_t"
              f"{total_time+initial_time}.json") as f:
        partitioned_counts = json.load(f)
    
    states['active_tfs'] = partitioned_counts['bulk']
    
    update = experiment.invoke_process(
        process,
        path,
        total_time,
        states)
>>>>>>> a2a5f632

    actual_update = update.get()
    return actual_update

def test_tf_binding_migration():
    def test(initial_time):
        # Set time parameters
        total_time = 2
        initial_time = initial_time

        # Create process, experiment, loading in initial state from file.
        config = load_sim_data.get_tf_config()
        config['seed'] = 0
        tf_binding_process = TfBinding(config)
                
        initial_state = get_state_from_file(
            path=f'data/tf_binding/wcecoli_t{initial_time}.json')

        # run the process and get an update
        actual_update = custom_run_process(tf_binding_process, TF_BINDING_TOPOLOGY, 
                                        total_time=total_time, initial_time = initial_time,
                                        initial_state=initial_state)

        with open(f"data/tf_binding/tf_binding_update_t{total_time+initial_time}.json") as f:
            wc_update = json.load(f)

        plots(actual_update, wc_update, total_time+initial_time)
        assertions(actual_update,wc_update, total_time+initial_time)

    times = [0, 2, 100]
    for initial_time in times:
        test(initial_time)

def plots(actual_update, expected_update, time):
    os.makedirs("out/migration/tf_binding/", exist_ok=True)
    def unpack(update):
        promoters = [promoter for promoter in update['promoters']]
        active_tfs = update['active_tfs']
        pPromoterBound = update['listeners']['rna_synth_prob']['pPromoterBound']
        nPromoterBound = update['listeners']['rna_synth_prob']['nPromoterBound']
        nAcutalBound = update['listeners']['rna_synth_prob']['nPromoterBound']
        n_available_promoters = update['listeners']['rna_synth_prob']['n_available_promoters']
        n_bound_TF_per_TU = update['listeners']['rna_synth_prob']['n_bound_TF_per_TU']
        
        return (promoters, active_tfs, pPromoterBound, nPromoterBound, nAcutalBound, 
                n_available_promoters, n_bound_TF_per_TU)

    # unpack updates
    (promoters, active_tfs, pPromoterBound, nPromoterBound, nActualBound, 
        n_available_promoters, n_bound_TF_per_TU) = unpack(actual_update)

    (wc_promoters, wc_active_tfs, wc_pPromoterBound, wc_nPromoterBound, wc_nActualBound, 
        wc_n_available_promoters, wc_n_bound_TF_per_TU) = unpack(expected_update)

    # Plots ============================================================================

    plt.subplot(3, 2, 1)
    plt.bar(np.arange(24)-0.1, active_tfs.values(), 0.2, label = "Vivarium")
    plt.bar(np.arange(24)+0.1, wc_active_tfs.values(), 0.2, label = "wcEcoli")
    plt.xticks(ticks = np.arange(24), labels = active_tfs.keys(), rotation = 90)
    plt.ylabel('Change in Active TFs')
    plt.title('Active TF Deltas')
    plt.legend()

    plt.subplot(3, 2, 2)
    qqplot(pPromoterBound, wc_pPromoterBound)
    plt.ylabel('wcEcoli')
    plt.xlabel('Vivarium')
    plt.title('Q-Q Plot of pPromoterBound')

    plt.subplot(3, 2, 3)
    qqplot(nPromoterBound, wc_nPromoterBound)
    plt.ylabel('wcEcoli')
    plt.xlabel('Vivarium')
    plt.title('Q-Q Plot of nPromoterBound')

    plt.subplot(3, 2, 4)
    qqplot(nActualBound, wc_nActualBound)
    plt.ylabel('wcEcoli')
    plt.xlabel('Vivarium')
    plt.title('Q-Q Plot of nActualBound')

    plt.subplot(3, 2, 5)
    qqplot(n_available_promoters, wc_n_available_promoters)
    plt.ylabel('wcEcoli')
    plt.xlabel('Vivarium')
    plt.title('Q-Q Plot of n_available_promoters')

    plt.gcf().set_size_inches(16, 12)
    plt.tight_layout()
    plt.savefig(f"out/migration/tf_binding/tf_binding_figures{time}.png")
    plt.close()

def assertions(actual_update, expected_update, time):
    test_structure = {
        'active_tfs' : {
            tf_index : scalar_equal
        for tf_index in actual_update['active_tfs'].keys()},
        'listeners' : {
            'rna_synth_prob' : {
                'pPromoterBound' : [
                    array_equal,
                    array_diffs_report_test(
                        f"out/migration/tf_binding/pPromoterBound_comp{time}.txt")],
                'nPromoterBound' : [
                    array_equal,
                    array_diffs_report_test(
                        f"out/migration/tf_binding/nPromoterBound_comp{time}.txt")],
                'nActualBound' : [
                    array_equal,
                    array_diffs_report_test(
                        f"out/migration/tf_binding/nActualBound_comp{time}.txt")],
                'n_available_promoters' : [
                    array_equal,
                    array_diffs_report_test(
                        f"out/migration/tf_binding/n_available_promoters_comp{time}.txt")]
            }
        }
    }

    tests = ComparisonTestSuite(test_structure, fail_loudly=False)
    tests.run_tests(actual_update, expected_update, verbose=True)

    tests.fail()
    
    # Sanity checks for randomly sampled TF-promoter binding

    bound_TF = np.array([promoter['bound_TF'] for promoter in actual_update['promoters'].values()])
    bound_tf_totals = np.sum(bound_TF, axis=0)
    wc_bound_TF = np.array([promoter['bound_TF'] for promoter in actual_update['promoters'].values()])
    wc_bound_tf_totals = np.sum(wc_bound_TF, axis=0)

    assert array_equal(bound_tf_totals, wc_bound_tf_totals), "Counts of bound TFs not consistent!"

    bound_TF_submass = np.array([promoter['submass'] for promoter in actual_update['promoters'].values()])
    bound_submass_per_TF = np.sum(bound_TF_submass, axis=0)
    wc_bound_TF_submass = np.array([promoter['submass'] for promoter in actual_update['promoters'].values()])
    wc_bound_submass_per_TF = np.sum(wc_bound_TF_submass, axis=0)

    assert array_equal(bound_submass_per_TF, wc_bound_submass_per_TF), "Sums of bound TF submasses not consistent!"

    n_bound_TF_per_TU = actual_update['listeners']['rna_synth_prob']['n_bound_TF_per_TU']
    n_bound_TU_per_TF = np.sum(n_bound_TF_per_TU, axis=0)
    wc_n_bound_TF_per_TU = np.array(expected_update['listeners']['rna_synth_prob']['n_bound_TF_per_TU'])
    wc_n_bound_TU_per_TF = np.sum(wc_n_bound_TF_per_TU, axis=0)
    

    assert array_equal(n_bound_TU_per_TF, wc_n_bound_TU_per_TF), "Counts of bound TUs per TF not consistent!"
        
def run_tf_binding():
    # Create process, experiment, loading in initial state from file.
    config = load_sim_data.get_tf_config()
    tf_binding_process = TfBinding(config)

    initial_state = get_state_from_file(
        path=f'data/wcecoli_t0.json')

    tf_binding_composite = tf_binding_process.generate()
    experiment = Engine(**{
        'processes': tf_binding_composite['processes'],
        'topology': {tf_binding_process.name: TF_BINDING_TOPOLOGY},
        'initial_state': initial_state
    })

    experiment.update(10)

    data = experiment.emitter.get_data()


if __name__ == "__main__":
    test_tf_binding_migration()
    # run_tf_binding()<|MERGE_RESOLUTION|>--- conflicted
+++ resolved
@@ -23,17 +23,7 @@
             sim_data_path=SIM_DATA_PATH,
             seed=0)
 
-<<<<<<< HEAD
 TF_BINDING_TOPOLOGY = topology_registry.access(TfBinding.name)
-=======
-# copy topology from ecoli_master.py, under generate_topology
-TF_BINDING_TOPOLOGY = {
-    'promoters': ('unique', 'promoter'),
-    'active_tfs': ('bulk',),
-    'listeners': ('listeners',),
-    # Non-partitioned counts
-    'active_tfs_total': ('bulk',),
-    'inactive_tfs_total': ('bulk',),}
 
 def custom_run_process(
     process,
@@ -69,7 +59,6 @@
         path,
         total_time,
         states)
->>>>>>> a2a5f632
 
     actual_update = update.get()
     return actual_update
