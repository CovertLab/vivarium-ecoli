import numpy as np
from scipy.stats import mannwhitneyu, chi2_contingency, ttest_ind, bartlett
from vivarium.core.engine import Engine

from ecoli.states.wcecoli_state import get_state_from_file

PERCENT_ERROR_THRESHOLD = 0.05
PVALUE_THRESHOLD = 0.05

def get_process_state(process, topology, initial_state):
    # make an experiment
    experiment_config = {
        'processes': {process.name: process},
        'topology': {process.name: topology},
        'initial_state': initial_state}
    experiment = Engine(experiment_config)

    # Get update from process.
    path, process = list(experiment.process_paths.items())[0]
    store = experiment.state.get_path(path)

    # translate the values from the tree structure into the form
    # that this process expects, based on its declared topology
    states = store.outer.schema_topology(process.schema, store.topology)
    return states, experiment


def run_ecoli_process(
        process,
        topology,
        total_time=2,
        initial_time=0,
        initial_state=None,
):
    """
    load a single ecoli process, run it, and return the update

    Args:
        process: an initialized Process
        topology: (dict) topology for the Process, from ecoli_master
        total_time: (optional) run time. defaults at 2 seconds -- the default time of wcEcoli

    Returns:
        an update from the perspective of the Process.
    """
    if not initial_state:
        # get initial state from file
        initial_state = get_state_from_file(
            path=f'data/wcecoli_t{initial_time}.json')

    # make an experiment
    experiment_config = {
        'processes': {process.name: process},
        'topology': {process.name: topology},
        'initial_state': initial_state}
    experiment = Engine(experiment_config)

    # Get update from process.
    path, process = list(experiment.process_paths.items())[0]
    store = experiment.state.get_path(path)

    # translate the values from the tree structure into the form
    # that this process expects, based on its declared topology
    states = store.outer.schema_topology(process.schema, store.topology)

    update = experiment.invoke_process(
        process,
        path,
        total_time,
        states)

    actual_update = update.get()
    return actual_update


def array_diffs_report(a, b, names=None, sort_by="absolute", sort_with=np.abs):
    """
    Returns a report of the differences between numpy arrays a and b, including both
    absolute and relative differences.

    Args:
        a: First array.
        b: Second array.
        names: Optional array of names for the entries in a/b. If not provided, the diffs will simply be numbered.
        sort_by: Which values to sort the the differences by, if any. Can be "absolute", "relative", or None.
        sort_with: Function to apply to diffs prior to sorting. For example,
                   the default of np.abs can be substituted with the identity function if negative
                   diffs should be considered less than positive diffs.

    Returns: String representing a report of the differences between a and b.
    """

    if len(a) != len(b):
        raise ValueError(f"Length of a does not match length of b ({len(a)} != {len(b)})")

    if names is None:
        names = list(map(str, range(len(a))))

    if len(names) != len(a):
        raise ValueError(f"Length of names does not match length of a ({len(names)} != {len(a)})")

    diffs = np.abs(a - b)
    r_diffs = diffs / np.maximum(np.abs(a), np.abs(b))    
    r_diffs[np.isnan(r_diffs)] = 0
        
    if sort_by is not None:
        if sort_by == "absolute":
            order = np.argsort(-sort_with(diffs))
        elif sort_by == "relative":
            order = np.argsort(-sort_with(r_diffs))

    diffs = diffs[order]
    r_diffs = r_diffs[order]
    names = [names[i] for i in order]

    headings = ["Name", "Diff", "Relative Diff"]
    name_pad = max(len(headings[0]), max(map(len, names))) + 1
    diffs_pad = max(len(headings[1]), max(map(lambda x : len(str(x)), diffs))) + 1
    r_diffs_pad = max(len(headings[2]), max(map(lambda x : len(str(x)), r_diffs))) + 1
    paddings = [name_pad, diffs_pad, r_diffs_pad]

    result = f"{np.nonzero(diffs)[0].shape[0]} / {len(diffs)} entries have differences.\n"
    result += f"Maximum absolute difference is {np.max(diffs)}.\n"
    result += f"Maximum relative difference is {np.max(r_diffs[~np.isnan(r_diffs)])}.\n\n"

    result += ' | '.join(map(lambda t: t[0].center(t[1]),
                             zip(headings, paddings))) + '\n'
    result += '=' * (sum(paddings) + 2*len(' | ')) + '\n'
    for name, diff, r_diff in zip(names, diffs, r_diffs):
        result += (str(name).ljust(name_pad) + ' : ' +
                   str(diff).center(diffs_pad) + ' : ' +
                   str(r_diff).rjust(r_diffs_pad) + '\n')

    return result

def percent_error(actual, expected):
    pe = np.divide(abs(actual - expected), max(abs(actual), abs(expected)))
    if np.isnan(pe):
        pe = 0
    return pe
<<<<<<< HEAD
=======

>>>>>>> 63e2e8c0

class ComparisonTestSuite:
    '''
    Class for running comparison tests in a consistent and reproducible way.
    The key function here is

        ComparisonTestSuite.run_tests(vivEcoli_update, wcEcoli_update, ...)

    which expects the two updates to compare in dictionary form, with the same structure.

    To create a ComparisonTestSuite, first define your expectations in a test structure.
    This should be a dictionary of the same structure as the two updates to be compared,
    but with the leaf nodes replaced with a (two-input) "test function" that compares
    the corresponding elements of the two updates by

    1. returning False if they are different (True otherwise), and
    2. (optionally) returning additional diagnostic information, as the
       second element of a tuple.

    For example:

        def scalar_equal(v1, v2):
            return v1==v2, f"Difference (actual-expected) is {v1-v2}"

    Leaf nodes can also be lists of such test functions, in which case all the specified
    tests will be run.

    Creating a ComparisonTestSuite with fail_loudly = True causes it to stop testing
    as soon as it encounters the first error. Otherwise, failures occur silently.

    Results of testing can be viewed using ComparisonTestSuite.dump_report(), or
    by examining ComparisonTestSuite.report manually.

    To raise an AssertionError if necessary after running tests with fail_loudly=False,
    use ComparisonTestSuite.fail().

    I recommend to use fail_loudly=False, verbose=True while writing tests for ease of debugging,
    and fail_loudly=True, verbose=False once tests are passing, for efficiency.
    '''

    def __init__(self, test_structure, fail_loudly=False):
        self.test_structure = test_structure
        self.fail_loudly = fail_loudly
        self.report = {}
        self.failure = False

    def run_tests(self, vivEcoli_update, wcEcoli_update, verbose=False):
        self.report = {}

        def run_tests_iter(vivEcoli_update, wcEcoli_update, test_structure,
                           verbose, level=0):
            report = {}
            indent = "  " * level
            if callable(test_structure):
                if verbose:
                    print(f'{indent}\n'
                          f'{indent}Running test\n'
                          f'{indent}\t{test_structure.__name__}')
                test_result = test_structure(vivEcoli_update, wcEcoli_update)
                report = {test_structure.__name__: test_result}

                passed = test_result[0] if isinstance(test_result, tuple) else test_result
                if verbose:
                    print(f'{indent}{"PASSED" if passed else "FAILED"} test "{test_structure.__name__}":')
                    if isinstance(test_result, tuple):
                        print(f'{indent}\t{test_result[1]}')

                if not passed:
                    self.failure = True
                    if self.fail_loudly:
                        assert passed, f'{indent}FAILED test "{test_structure.__name__}"'
            elif isinstance(test_structure, list):
                report = [run_tests_iter(vivEcoli_update,
                                         wcEcoli_update,
                                         test,
                                         verbose,
                                         level + 1)
                          for test in test_structure]
            else: # assumed to be dictionary
                for k, v in test_structure.items():
                    if verbose:
                        print(f'{indent}Testing {k}...')

                    # check structure is correct:
                    if k not in vivEcoli_update:
                        raise ValueError(f"Key {k} is missing from vivarium-ecoli update.")
                    if k not in wcEcoli_update:
                        raise ValueError(f"Key {k} is missing from wcEcoli update.")

                    report[k] = run_tests_iter(vivEcoli_update[k],
                                               wcEcoli_update[k],
                                               test_structure[k],
                                               verbose,
                                               level + 1)

            return report

        self.report = run_tests_iter(vivEcoli_update, wcEcoli_update, self.test_structure, verbose)

    def dump_report(self):

        def dump_report_iter(test_structure, report, level=0):
            indent = '  '*level

            if isinstance(test_structure, dict):
                for k, v in test_structure.items():
                    print(f'{indent}Tests for {k}:')
                    dump_report_iter(v, report[k], level + 1)
            elif isinstance(test_structure, list):
                for test, result in zip(test_structure, report):
                    dump_report_iter(test, result, level)
            else:
                for k, v in report.items():
                    passed = v[0] if isinstance(v, tuple) else v
                    print(f'{indent}{"PASSED" if passed else "FAILED"} test "{k}":')

                    if isinstance(v, tuple):
                        print(f'{indent}\t{v[1]}')

                    dump_report_iter.n_passed += passed
                    dump_report_iter.n_tests += 1

        dump_report_iter.n_passed = 0
        dump_report_iter.n_tests = 0
        dump_report_iter(self.test_structure, self.report)
        print(f"Passed {dump_report_iter.n_passed}/{dump_report_iter.n_tests} tests.")

    def fail(self):
        assert not self.failure, "Failed one or more tests."


# Common tests for use with ComparisonTestSuite ========================================================================

def array_equal(arr1, arr2):
    return (np.array_equal(arr1, arr2, equal_nan=True),
            f"Total difference (actual-expected) is {np.sum(np.abs(arr1-arr2))}")

def scalar_equal(v1, v2):
    return v1 == v2, f"Difference (actual-expected) is {v1-v2}"

def array_almost_equal(arr1, arr2):
    p_errors = np.abs(arr1 - arr2) / np.maximum(np.abs(arr1), np.abs(arr2))
    p_errors[np.isnan(p_errors)] = 0

    return (np.all(p_errors <= PERCENT_ERROR_THRESHOLD),
            f"Max error = {np.max(p_errors):.4f}")

def scalar_almost_equal(v1, v2):
    pe = percent_error(v1, v2)
<<<<<<< HEAD
    return percent_error(v1, v2) < PERCENT_ERROR_THRESHOLD or np.isnan(pe), f"Percent error = {percent_error(v1, v2):.4f}"
=======
    return pe < PERCENT_ERROR_THRESHOLD or np.isnan(pe), f"Percent error = {pe:.4f}"
>>>>>>> 63e2e8c0

def custom_array_comp(percent_error_threshold = 0.05):
    def _array_almost_equal(arr1, arr2):
        p_errors = np.abs(arr1 - arr2) / np.maximum(np.abs(arr1), np.abs(arr2))
        p_errors[np.isnan(p_errors)] = 0

        return (np.all(p_errors <= percent_error_threshold),
                f"Max error = {np.max(p_errors):.4f}")

    return _array_almost_equal

def custom_scalar_comp(percent_error_threshold = 0.05):
    def _scalar_almost_equal(v1, v2):
        pe = percent_error(v1, v2)
        return pe < PERCENT_ERROR_THRESHOLD or np.isnan(pe), f"Percent error = {pe:.4f}"

    return _scalar_almost_equal

def good_fit(dist1, dist2):
    chi2, p, _, _ = chi2_contingency([dist1, dist2])
    return p > PVALUE_THRESHOLD, f"Chi^2 test, X^2 = {chi2:.4f}, p = {p:.4f}"

def same_means(dist1, dist2):
    var_result = bartlett(dist1, dist2)
    same_var = var_result.pvalue > PVALUE_THRESHOLD
    result = ttest_ind(dist1, dist2, equal_var=same_var)
    return (result.pvalue > PVALUE_THRESHOLD,
            f"Two-sample T-test, t = {result.statistic:.4f}, p = {result.pvalue:.4f}"
            f" (Assuming {'' if same_var else 'un'}equal variances based on Bartlett test, p={var_result.pvalue:.4f})")

def stochastic_equal(dist1, dist2):
    u, p = mannwhitneyu(dist1, dist2)
    return p > PVALUE_THRESHOLD, f"Mann-Whitney U, U = {u}, p = {p:.4f}"

def stochastic_equal_array(arr1, arr2):
    u_stats, p_vals = mannwhitneyu(arr1, arr2)
    return p_vals > PVALUE_THRESHOLD, f"Mann-Whitney U, (U,p) = {list(zip(u_stats, [round(p, 4) for p in p_vals]))}"

def array_diffs_report_test(filename, names=None, sort_by="absolute", sort_with=np.abs):
    def _array_diffs_report_test(a, b):
        result = array_diffs_report(a, b, names, sort_by, sort_with)
        with open(filename, 'w') as f:
            f.write(result)
        return True
    return _array_diffs_report_test

# Common transformations ===============================================================================================

def pseudocount(arr):
    return arr + 1

# Test composition and modification ====================================================================================

def some_of(*tests):
    '''
    For composing tests. Equivalent to asserting that at least one of the specified tests passes.

    Args:
        *tests: the test functions to use.

    Returns: a test function, returning a tuple of
             1. boolean representing whether at least one test passed, followed by
             2. a list of all the diagnostic information from all tests.
    '''

    def _some_of(arr1, arr2):
        result = []
        for test in tests:
            result.append(test(arr1, arr2))

        result = (all([x[0] if isinstance(x, tuple) else x for x in result]),
                  [x[1] if isinstance(x, tuple) else None for x in result])

        return result

    return _some_of

def transform_and_run(transformation, test, transform_first=True, transform_second=True):
    '''
    Allows preprocessing of elements prior to testing. transformation(val) does the transformation
    prior to running the specified test.

    Args:
        transformation: list of functions to preprocess each element to be compared
        test: the test to run on transformed elements

    Returns: A test function.
    '''

    def _transform_and_run(v1, v2):
        if transform_first:
            v1 = transformation(v1)

        if transform_second:
            v2 = transformation(v2)

        return test(v1, v2)

    return _transform_and_run<|MERGE_RESOLUTION|>--- conflicted
+++ resolved
@@ -138,10 +138,6 @@
     if np.isnan(pe):
         pe = 0
     return pe
-<<<<<<< HEAD
-=======
-
->>>>>>> 63e2e8c0
 
 class ComparisonTestSuite:
     '''
@@ -291,11 +287,7 @@
 
 def scalar_almost_equal(v1, v2):
     pe = percent_error(v1, v2)
-<<<<<<< HEAD
-    return percent_error(v1, v2) < PERCENT_ERROR_THRESHOLD or np.isnan(pe), f"Percent error = {percent_error(v1, v2):.4f}"
-=======
     return pe < PERCENT_ERROR_THRESHOLD or np.isnan(pe), f"Percent error = {pe:.4f}"
->>>>>>> 63e2e8c0
 
 def custom_array_comp(percent_error_threshold = 0.05):
     def _array_almost_equal(arr1, arr2):
