# Vivarium-Ecoli

![vivarium](doc/_static/ecoli_master_topology.png)

## Background

Vivarium-ecoli project is a port of the Covert Lab's 
[E. coli Whole Cell Model](https://github.com/CovertLab/wcEcoli) 
to the [Vivarium framework](https://github.com/vivarium-collective/vivarium-core).

The scope of this project is to migrate the Whole Cell Model's processes, and therefore takes 
wcEcoli's `sim_data` as its starting point in the simulation pipeline.
`sim_data` is a large configuration object created by the parameter calculator (ParCa). 
For this reason the `reconstruction/` and `wholecell/utils/` folders have been duplicated 
here as they are necessary to unpickle the serialized `sim_data` object. If a new `sim_data` 
object is required to be read, the corresponding wcEcoli folders will have to be synchronized.

All state handling (previously handled by Bulk- and UniqueMolecules states/containers/views) 
and the actual running of the simulation (previously `wholecell.sim.Simulation`) are now 
handled entirely by Vivarium's core engine and process interface. 

The new process classes can be found in `ecoli/processes/*` and are linked together using 
a Vivarium topology that is generated in `ecoli/experiments/ecoli_master_sim.py`.

## Pyenv Installation

pyenv lets you install and switch between multiple Python releases and multiple "virtual 
environments", each with its own pip packages. Using pyenv, create a virtual environment 
and install Python 3.8.5. For a tutorial on how to create a virtual environment, follow 
the instructions [here](https://github.com/CovertLab/wcEcoli/blob/master/docs/create-pyenv.md) 
and stop once you reach the "Create the 'wcEcoli3' python virtual environment" step. Then, 
run the following command in your terminal:

    $ pyenv virtualenv 3.8.5 viv-ecoli && pyenv local viv-ecoli

<<<<<<< HEAD
Install pip:

    $ python -m pip install --upgrade pip

Now, install numpy, Cython, and pybind11 to support the remaining requirements:
=======
#TODO: Create a pyproject.toml so the project can install with a single pip command (see the [PEP 517/518 solution](https://stackoverflow.com/questions/54117786/add-numpy-get-include-argument-to-setuptools-without-preinstalled-numpy))
Now, install numpy and Cython:
>>>>>>> 31448cfe

    $ pip install numpy
    $ pip install Cython
    $ pip install pybind11

Then install the remaining requirements:

    $ pip install -r requirements.txt 
    $ python setup.py install

## Conda install

To install using conda (first line creates a conda environment with numpy and Cython, the second activates the environment and the third installs WCM and remaining dependencies).

    $ conda create -n WCM numpy Cython
    $ conda activate WCM
    $ conda install --file requirements.txt
    $ python setup.py install

## Running the simulation

To run the simulation, simply invoke:

    $ python ecoli/experiments/ecoli_master_sim.py

For details on configuring simulations through either the command-line interface or .json files, 
see the [Ecoli-master configurations readme](readmes/ecoli_configurations.md).

## wcEcoli Migration

The main motivation behind the migration is to modularize the processes and allow them to be run 
in new contexts or reconfigured or included in different biological models. 

There are three main aspects to the migration:

* Decoupling each process from `sim_data` so they can be instantiated and run independently of 
the assumptions made in the structure of the `sim_data` object. This allows each process to be 
reconfigured into new models as well as ensuring each process has the ability to run on its own. 
Each process now has parameters declared for each class that can be provided at initialization time. 

* Refactoring access to `Bulk-` and `UniqueMolecules` into the `ports_schema()` declaration used 
by Vivarium. This turns each process's state interactions into explicit declarations of properties 
and attributes. These declarations allow the processes to be recombined and to be expanded with 
new properties as needed. It also frees the processes from having to conform to the `Bulk/Unique` 
dichotomy and provides a means for other kinds of state (previously implemented by reading from 
listeners or accessing other process class's attributes), further promoting decoupling. This declared 
schema is then used as a structure to provide the current state of the simulation to each process's 
`next_update(timestep, states)` function during the simulation.

* Translating all state mutation from inside the processes into the construction of a Vivarium 
`update` dictionary which is returned from the `next_update(timestep, states)`. The structure of 
this update mirrors the provided `states` dictionary and the declared `ports_schema()` structure. 
This allows each process to operate knowing that values will not be mutated by other processes before 
it sees them, a fundamental requirement for modular components.

The way Vivarium state updates work, all states are provided as they appear at the beginning of each 
process's update timestep, and then are applied at the end of that timestep. This ensures all states 
are synchronized between processes.

## Causality Network

After running a simulation, you can explore the Causality visualization tool (see 
[CovertLab/causality](https://github.com/CovertLab/causality)) to examine the model's causal links and 
simulation output correlations.

## Current state

As of September 2021, 
The sim_data is generated with wcEcoli branch [vivarium-ecoli-52021](https://github.com/CovertLab/wcEcoli/tree/vivarium-ecoli-52021)

All effort has been made to translate these processes as faithfully as possible. This means previous 
behavior is intact, including the partitioning assumption from the original model. <|MERGE_RESOLUTION|>--- conflicted
+++ resolved
@@ -33,20 +33,11 @@
 
     $ pyenv virtualenv 3.8.5 viv-ecoli && pyenv local viv-ecoli
 
-<<<<<<< HEAD
-Install pip:
-
-    $ python -m pip install --upgrade pip
-
-Now, install numpy, Cython, and pybind11 to support the remaining requirements:
-=======
 #TODO: Create a pyproject.toml so the project can install with a single pip command (see the [PEP 517/518 solution](https://stackoverflow.com/questions/54117786/add-numpy-get-include-argument-to-setuptools-without-preinstalled-numpy))
 Now, install numpy and Cython:
->>>>>>> 31448cfe
 
     $ pip install numpy
     $ pip install Cython
-    $ pip install pybind11
 
 Then install the remaining requirements:
 
